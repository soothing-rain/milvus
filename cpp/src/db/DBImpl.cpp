--- conflicted
+++ resolved
@@ -394,12 +394,7 @@
     for (auto& table_id : table_ids) {
         status = BackgroundMergeFiles(table_id);
         if (!status.ok()) {
-<<<<<<< HEAD
             ENGINE_LOG_ERROR << "Merge files for table " << table_id << " failed: " << status.ToString();
-=======
-            ENGINE_LOG_ERROR << "BGERROR found during merge files: " << status.ToString();
-            bg_error_ = status;
->>>>>>> 88c329e2
             return;
         }
     }
@@ -543,12 +538,7 @@
     for (auto& file : to_index_files) {
         status = BuildIndex(file);
         if (!status.ok()) {
-<<<<<<< HEAD
             ENGINE_LOG_ERROR << "Building index for " << file.id_ << " failed: " << status.ToString();
-=======
-            ENGINE_LOG_ERROR << "BGERROR found during build index: " << status.ToString();
-            bg_error_ = status;
->>>>>>> 88c329e2
             return;
         }
 
