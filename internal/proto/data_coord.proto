syntax = "proto3";

package milvus.proto.data;

option go_package = "github.com/milvus-io/milvus/internal/proto/datapb";

import "common.proto";
import "internal.proto";
import "milvus.proto";
import "schema.proto";

service DataCoord {
  rpc GetComponentStates(internal.GetComponentStatesRequest) returns (internal.ComponentStates) {}
  rpc GetTimeTickChannel(internal.GetTimeTickChannelRequest) returns(milvus.StringResponse) {}
  rpc GetStatisticsChannel(internal.GetStatisticsChannelRequest) returns(milvus.StringResponse){}

  rpc Flush(FlushRequest) returns (FlushResponse) {}

  rpc AssignSegmentID(AssignSegmentIDRequest) returns (AssignSegmentIDResponse) {}

  rpc GetSegmentInfo(GetSegmentInfoRequest) returns (GetSegmentInfoResponse) {}
  rpc GetSegmentStates(GetSegmentStatesRequest) returns (GetSegmentStatesResponse) {}
  rpc GetInsertBinlogPaths(GetInsertBinlogPathsRequest) returns (GetInsertBinlogPathsResponse) {}

  rpc GetCollectionStatistics(GetCollectionStatisticsRequest) returns (GetCollectionStatisticsResponse) {}
  rpc GetPartitionStatistics(GetPartitionStatisticsRequest) returns (GetPartitionStatisticsResponse) {}

  rpc GetSegmentInfoChannel(GetSegmentInfoChannelRequest) returns (milvus.StringResponse){}

  rpc SaveBinlogPaths(SaveBinlogPathsRequest) returns (common.Status){}
  rpc GetRecoveryInfo(GetRecoveryInfoRequest) returns (GetRecoveryInfoResponse){}
  rpc GetFlushedSegments(GetFlushedSegmentsRequest) returns(GetFlushedSegmentsResponse){}

  // https://wiki.lfaidata.foundation/display/MIL/MEP+8+--+Add+metrics+for+proxy
  rpc GetMetrics(milvus.GetMetricsRequest) returns (milvus.GetMetricsResponse) {}
  rpc CompleteCompaction(CompactionResult) returns (common.Status) {}
  rpc ManualCompaction(milvus.ManualCompactionRequest) returns (milvus.ManualCompactionResponse) {}
  rpc GetCompactionState(milvus.GetCompactionStateRequest) returns (milvus.GetCompactionStateResponse) {}
  rpc GetCompactionStateWithPlans(milvus.GetCompactionPlansRequest) returns (milvus.GetCompactionPlansResponse) {}

  rpc WatchChannels(WatchChannelsRequest) returns (WatchChannelsResponse) {}
  rpc GetFlushState(milvus.GetFlushStateRequest) returns (milvus.GetFlushStateResponse) {}
  rpc DropVirtualChannel(DropVirtualChannelRequest) returns (DropVirtualChannelResponse) {}

  // https://wiki.lfaidata.foundation/display/MIL/MEP+24+--+Support+bulk+load
  rpc Import(ImportTaskRequest) returns (ImportTaskResponse) {}
}

service DataNode {
  rpc GetComponentStates(internal.GetComponentStatesRequest) returns (internal.ComponentStates) {}
  rpc GetStatisticsChannel(internal.GetStatisticsChannelRequest) returns(milvus.StringResponse){}

  rpc WatchDmChannels(WatchDmChannelsRequest) returns (common.Status) {}
  rpc FlushSegments(FlushSegmentsRequest) returns(common.Status) {}

  // https://wiki.lfaidata.foundation/display/MIL/MEP+8+--+Add+metrics+for+proxy
  rpc GetMetrics(milvus.GetMetricsRequest) returns (milvus.GetMetricsResponse) {}
  rpc Compaction(CompactionPlan) returns (common.Status) {}

  // https://wiki.lfaidata.foundation/display/MIL/MEP+24+--+Support+bulk+load
  rpc Import(ImportTaskRequest) returns(common.Status) {}
}

message FlushRequest {
  common.MsgBase base = 1;
  int64 dbID = 2;
  int64 collectionID = 4;
}

message FlushResponse {
  common.Status status = 1;
  int64 dbID = 2;
  int64 collectionID = 3;
  repeated int64 segmentIDs = 4;
}

message SegmentIDRequest {
  uint32 count = 1;
  string channel_name = 2;
  int64 collectionID = 3;
  int64 partitionID = 4;
}

message AssignSegmentIDRequest {
  int64 nodeID = 1;
  string peer_role = 2;
  repeated SegmentIDRequest segmentIDRequests = 3;
}

message SegmentIDAssignment {
  int64 segID = 1;
  string channel_name = 2;
  uint32 count = 3;
  int64 collectionID = 4;
  int64 partitionID = 5;
  uint64 expire_time = 6;
  common.Status status = 7;
}

message AssignSegmentIDResponse {
  repeated SegmentIDAssignment segIDAssignments = 1;
  common.Status status = 2;
}

message GetSegmentStatesRequest {
  common.MsgBase base = 1;
  repeated int64 segmentIDs = 2;
}

message SegmentStateInfo {
  int64 segmentID = 1;
  common.SegmentState state = 2;
  internal.MsgPosition start_position = 3;
  internal.MsgPosition end_position = 4;
  common.Status status = 5;
}

message GetSegmentStatesResponse {
  common.Status status = 1;
  repeated SegmentStateInfo states = 2;
}

message GetSegmentInfoRequest {
  common.MsgBase base = 1;
  repeated int64 segmentIDs = 2;
}

message GetSegmentInfoResponse {
  common.Status status = 1;
  repeated SegmentInfo infos = 2;
}

message GetInsertBinlogPathsRequest {
  common.MsgBase base = 1;
  int64 segmentID = 2;
}

message GetInsertBinlogPathsResponse {
  repeated int64 fieldIDs = 1;
  repeated internal.StringList paths = 2;
  common.Status status = 3;
}

message GetCollectionStatisticsRequest {
  common.MsgBase base = 1;
  int64 dbID = 2;
  int64 collectionID = 3;
}

message GetCollectionStatisticsResponse {
  repeated common.KeyValuePair stats = 1;
  common.Status status = 2;
}

message GetPartitionStatisticsRequest{
  common.MsgBase base = 1;
  int64 dbID = 2;
  int64 collectionID = 3;
  int64 partitionID = 4;
}

message GetPartitionStatisticsResponse {
  repeated common.KeyValuePair stats = 1;
  common.Status status = 2;
}

message GetSegmentInfoChannelRequest {
}


message VchannelInfo {
  int64 collectionID = 1;
  string channelName = 2;
  internal.MsgPosition seek_position = 3;
  repeated SegmentInfo unflushedSegments = 4;
  repeated SegmentInfo flushedSegments = 5;
  repeated SegmentInfo dropped_segments = 6;
}

message WatchDmChannelsRequest {
  common.MsgBase base = 1;
  repeated VchannelInfo vchannels = 2;
}

message FlushSegmentsRequest {
  common.MsgBase base = 1;
  int64 dbID = 2;
  int64 collectionID = 3;
  repeated int64 segmentIDs = 4; // segments to flush
  repeated int64 markSegmentIDs = 5; // segments to clean buffer and mark segment position, but NOT flushed
}

message SegmentMsg{
  common.MsgBase base = 1;
  SegmentInfo segment = 2;
}

message CollectionInfo {
  int64 ID = 1;
  schema.CollectionSchema schema = 2;
  repeated int64 partitions = 3;
  repeated common.KeyDataPair start_positions = 4;
}

message SegmentInfo {
  int64 ID = 1;
  int64 collectionID = 2;
  int64 partitionID = 3;
  string insert_channel = 4;
  int64 num_of_rows = 5;
  common.SegmentState state = 6;
  int64 max_row_num = 7;
  uint64 last_expire_time = 8;
  internal.MsgPosition start_position = 9;
  internal.MsgPosition dml_position = 10;
  // binlogs consist of insert binlogs
  repeated FieldBinlog binlogs = 11;
  repeated FieldBinlog statslogs = 12;
  // deltalogs consists of delete binlogs. FieldID is not used yet since delete is always applied on primary key
  repeated FieldBinlog deltalogs = 13;
  
  bool createdByCompaction = 14;
  repeated int64 compactionFrom = 15;
  uint64 dropped_at = 16; // timestamp when segment marked drop
}

message SegmentStartPosition {
  internal.MsgPosition start_position = 1;
  int64 segmentID = 2;
}

message SaveBinlogPathsRequest {
  common.MsgBase base = 1;
  int64 segmentID = 2;
  int64 collectionID = 3;
  repeated FieldBinlog field2BinlogPaths = 4;
  repeated CheckPoint checkPoints = 5;
  repeated SegmentStartPosition start_positions = 6;
  bool flushed = 7;
  repeated FieldBinlog field2StatslogPaths = 8;
  repeated FieldBinlog deltalogs = 9;
  bool dropped = 10;
}

message CheckPoint {
  int64 segmentID = 1;
  internal.MsgPosition position = 2;
  int64 num_of_rows = 3;
}

message DeltaLogInfo {
  uint64 record_entries = 1;
  uint64 timestamp_from = 2;
  uint64 timestamp_to = 3;
  string delta_log_path = 4;
  int64 delta_log_size = 5; 
}

message DataNodeTtMsg {
    common.MsgBase base =1;
    string channel_name = 2;
    uint64 timestamp = 3;
    repeated SegmentStats segments_stats = 4;
}

message SegmentStats {
  int64 SegmentID = 1;
  int64 NumRows = 2;
}

enum ChannelWatchState {
  Uncomplete = 0; // deprecated, keep it for compatibility
  Complete = 1; // deprecated, keep it for compatibility
  ToWatch = 2;
  WatchSuccess = 3;
  WatchFailure = 4;
  ToRelease = 5;
  ReleaseSuccess = 6;
  ReleaseFailure = 7;
}

message ChannelStatus {
  string name = 1;
  ChannelWatchState state=2;
  int64 collectionID = 3;
}

message DataNodeInfo {
  string address = 1;
  int64 version  = 2;
  repeated ChannelStatus channels = 3;
}

message SegmentBinlogs {
  int64 segmentID = 1;
  repeated FieldBinlog fieldBinlogs = 2;
  int64 num_of_rows = 3;
  repeated FieldBinlog statslogs = 4;
  repeated FieldBinlog deltalogs = 5;
}

message FieldBinlog{
  int64 fieldID = 1;
  repeated Binlog binlogs = 2;
}

message Binlog {
  int64 entries_num = 1;
  uint64 timestamp_from = 2;
  uint64 timestamp_to = 3;
  string log_path = 4;
  int64 log_size = 5; 
}

message GetRecoveryInfoResponse {
  common.Status status = 1;
  repeated VchannelInfo channels = 2;
  repeated SegmentBinlogs binlogs = 3;
}

message GetRecoveryInfoRequest {
  common.MsgBase base = 1;
  int64 collectionID = 2;
  int64 partitionID = 3;
}

message GetFlushedSegmentsRequest {
  common.MsgBase base = 1;
  int64 collectionID = 2;
  int64 partitionID = 3;
}

message GetFlushedSegmentsResponse {
  common.Status status = 1;
  repeated int64 segments = 2;
}

message SegmentFlushCompletedMsg {
  common.MsgBase base = 1;
  SegmentInfo segment = 2;
}

message ChannelWatchInfo {
    VchannelInfo vchan= 1;
    int64 startTs = 2;
    ChannelWatchState state = 3;
    // the timeout ts, datanode shall do nothing after it
    // if the timeout is not set(= 0), original infinite retry logic shall be applied
    int64 timeoutTs = 4;
}

enum CompactionType {
  UndefinedCompaction = 0;
  InnerCompaction = 1;
  MergeCompaction = 2;
  MixCompaction = 3;
}

message CompactionSegmentBinlogs {
  int64 segmentID = 1;
  repeated FieldBinlog fieldBinlogs = 2;
  repeated FieldBinlog field2StatslogPaths = 3;
  repeated FieldBinlog deltalogs = 4;
}

message CompactionPlan {
  int64 planID = 1;
  repeated CompactionSegmentBinlogs segmentBinlogs = 2;
  uint64 start_time = 3;
  int32 timeout_in_seconds = 4;
  CompactionType type = 5;
  uint64 timetravel = 6;
  string channel = 7;
}

message CompactionResult {
  int64 planID = 1;
  int64 segmentID = 2;
  int64 num_of_rows = 3;
  repeated FieldBinlog insert_logs = 4;
  repeated FieldBinlog field2StatslogPaths = 5;
  repeated FieldBinlog deltalogs = 6;
}

// Deprecated
message SegmentFieldBinlogMeta {
  int64  fieldID = 1;
  string binlog_path = 2;
}

message WatchChannelsRequest {
  int64 collectionID = 1;
  repeated string channelNames = 2;
}

message WatchChannelsResponse {
  common.Status status = 1;
}

message DropVirtualChannelRequest {
  common.MsgBase base = 1; 
  string channel_name = 2; 
  repeated DropVirtualChannelSegment segments = 3;
}

message DropVirtualChannelSegment {
  int64 segmentID = 1;
  int64 collectionID = 2;
  repeated FieldBinlog field2BinlogPaths = 3;
  repeated FieldBinlog field2StatslogPaths = 4;
  repeated FieldBinlog deltalogs = 5;
  internal.MsgPosition startPosition = 6;
  internal.MsgPosition checkPoint = 7;
  int64 numOfRows = 8;
}

message DropVirtualChannelResponse {
  common.Status status = 1;
}

message ImportTask {
  common.Status status = 1;
  int64 collection_id = 2;                   // target collection ID
  int64 partition_id = 3;                    // target partition ID
  bool row_based = 4;                        // the file is row-based or column-based
  int64 task_id = 5;                         // id of the task
  repeated string files = 6;                 // file paths to be imported
  repeated common.KeyValuePair infos = 7;    // more informations about the task, bucket, etc.
}

message ImportTaskState {
  common.ImportState stateCode = 1;    // Import state code.
  repeated int64 segments = 2;         // Ids of segments created in import task.
  repeated int64 row_ids = 3;          // Row IDs for the newly inserted rows.
  int64 row_count = 4;                 // # of rows added in the import task.
  string error_message = 5;            // Error message for the failed task.
}

message ImportTaskInfo {
  int64 id = 1;                  // Task ID.
  int64 request_id = 2;          // Request ID of the import task.
  int64 datanode_id = 3;         // ID of DataNode that processes the task.
  int64 collection_id = 4;       // Collection ID for the import task.
<<<<<<< HEAD
  int64 partition_id = 5;        // Partition ID for the import task.
=======
  int64 partition_id = 5;       // Partition ID for the import task.
>>>>>>> ad9a2217
  string bucket = 6;             // Bucket for the import task.
  bool row_based = 7;            // Boolean indicating whether import files are row-based or column-based.
  repeated string files = 8;     // A list of files to import.
  int64 create_ts = 9;           // Timestamp when the import task is created.
  ImportTaskState state = 10;     // State of the import task.
}

message ImportTaskResponse {
  common.Status status = 1;
  int64 datanode_id = 2;         // which datanode takes this task
}

message ImportTaskRequest {
  common.MsgBase base = 1;
  ImportTask import_task = 2;        // Target import task.
  repeated int64 working_nodes = 3;    // DataNodes that are currently working.
}<|MERGE_RESOLUTION|>--- conflicted
+++ resolved
@@ -441,11 +441,7 @@
   int64 request_id = 2;          // Request ID of the import task.
   int64 datanode_id = 3;         // ID of DataNode that processes the task.
   int64 collection_id = 4;       // Collection ID for the import task.
-<<<<<<< HEAD
   int64 partition_id = 5;        // Partition ID for the import task.
-=======
-  int64 partition_id = 5;       // Partition ID for the import task.
->>>>>>> ad9a2217
   string bucket = 6;             // Bucket for the import task.
   bool row_based = 7;            // Boolean indicating whether import files are row-based or column-based.
   repeated string files = 8;     // A list of files to import.
