syntax = "proto3";
package milvus.proto.common;

option go_package="github.com/milvus-io/milvus/internal/proto/commonpb";

option java_multiple_files = true;
option java_package = "io.milvus.grpc";
option java_outer_classname = "CommonProto";
option java_generate_equals_and_hash = true;

enum ErrorCode {
    Success = 0;
    UnexpectedError = 1;
    ConnectFailed = 2;
    PermissionDenied = 3;
    CollectionNotExists = 4;
    IllegalArgument = 5;
    IllegalDimension = 7;
    IllegalIndexType = 8;
    IllegalCollectionName = 9;
    IllegalTOPK = 10;
    IllegalRowRecord = 11;
    IllegalVectorID = 12;
    IllegalSearchResult = 13;
    FileNotFound = 14;
    MetaFailed = 15;
    CacheFailed = 16;
    CannotCreateFolder = 17;
    CannotCreateFile = 18;
    CannotDeleteFolder = 19;
    CannotDeleteFile = 20;
    BuildIndexError = 21;
    IllegalNLIST = 22;
    IllegalMetricType = 23;
    OutOfMemory = 24;
    IndexNotExist = 25;
    EmptyCollection = 26;
    UpdateImportTaskFailure = 27;
<<<<<<< HEAD
=======
    CollectionNameNotFound = 28;
>>>>>>> 8989394d

    // internal error code.
    DDRequestRace = 1000;
}

enum IndexState {
    IndexStateNone = 0;
    Unissued = 1;
    InProgress = 2;
    Finished = 3;
    Failed = 4;
}

enum SegmentState {
    SegmentStateNone = 0;
    NotExist = 1;
    Growing = 2;
    Sealed = 3;
    Flushed = 4;
    Flushing = 5;
    Dropped = 6;
}

message Status {
    ErrorCode error_code = 1;
    string reason = 2;
}

message KeyValuePair {
    string key = 1;
    string value = 2;
}

message KeyDataPair {
    string key = 1;
    bytes data = 2;
}

message Blob {
    bytes value = 1;
}

message Address {
  string ip = 1;
  int64 port = 2;
}

enum MsgType {
    Undefined = 0;
    /* DEFINITION REQUESTS: COLLECTION */
    CreateCollection = 100;
    DropCollection = 101;
    HasCollection = 102;
    DescribeCollection = 103;
    ShowCollections = 104;
    GetSystemConfigs = 105;
    LoadCollection = 106;
    ReleaseCollection = 107;
    CreateAlias = 108;
    DropAlias = 109;
    AlterAlias = 110;


    /* DEFINITION REQUESTS: PARTITION */
    CreatePartition = 200;
    DropPartition = 201;
    HasPartition = 202;
    DescribePartition = 203;
    ShowPartitions = 204;
    LoadPartitions = 205;
    ReleasePartitions = 206;

    /* DEFINE REQUESTS: SEGMENT */
    ShowSegments = 250;
    DescribeSegment = 251;
    LoadSegments = 252;
    ReleaseSegments = 253;
    HandoffSegments = 254;
    LoadBalanceSegments = 255;

    /* DEFINITION REQUESTS: INDEX */
    CreateIndex = 300;
    DescribeIndex = 301;
    DropIndex = 302;

    /* MANIPULATION REQUESTS */
    Insert = 400;
    Delete = 401;
    Flush = 402;

    /* QUERY */
    Search = 500;
    SearchResult = 501;
    GetIndexState = 502;
    GetIndexBuildProgress = 503;
    GetCollectionStatistics = 504;
    GetPartitionStatistics = 505;
    Retrieve = 506;
    RetrieveResult = 507;
    WatchDmChannels = 508;
    RemoveDmChannels = 509;
    WatchQueryChannels = 510;
    RemoveQueryChannels = 511;
    SealedSegmentsChangeInfo = 512;
    WatchDeltaChannels = 513;

    /* DATA SERVICE */
    SegmentInfo = 600;
    SystemInfo = 601;
    GetRecoveryInfo = 602;
    GetSegmentState = 603;

    /* SYSTEM CONTROL */
    TimeTick = 1200;
    QueryNodeStats = 1201; // GOOSE TODO: Remove kQueryNodeStats
    LoadIndex = 1202;
    RequestID = 1203;
    RequestTSO = 1204;
    AllocateSegment = 1205;
    SegmentStatistics = 1206;
    SegmentFlushDone = 1207;

    DataNodeTt = 1208;
}

message MsgBase {
    MsgType msg_type = 1;
    int64  msgID = 2;
    uint64 timestamp = 3;
    int64 sourceID = 4;
}

enum DslType {
    Dsl = 0;
    BoolExprV1 = 1;
}

// Don't Modify This. @czs
message MsgHeader {
    common.MsgBase base = 1;
}

// Don't Modify This. @czs
message DMLMsgHeader {
    common.MsgBase base = 1;
    string shardName = 2;
}

enum CompactionState {
  UndefiedState = 0;
  Executing = 1;
  Completed = 2;
}

enum ConsistencyLevel {
    Strong = 0;
    Session = 1; // default in PyMilvus
    Bounded = 2;
    Eventually = 3;
    Customized = 4; // Users pass their own `guarantee_timestamp`.
}

enum ImportState {
    ImportPending = 0;
    ImportFailed = 1;
    ImportStarted = 2;
    ImportDownloaded = 3;
    ImportParsed = 4;
    ImportPersisted = 5;
    ImportCompleted = 6;
}<|MERGE_RESOLUTION|>--- conflicted
+++ resolved
@@ -36,10 +36,7 @@
     IndexNotExist = 25;
     EmptyCollection = 26;
     UpdateImportTaskFailure = 27;
-<<<<<<< HEAD
-=======
     CollectionNameNotFound = 28;
->>>>>>> 8989394d
 
     // internal error code.
     DDRequestRace = 1000;
