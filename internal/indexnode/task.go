// Licensed to the LF AI & Data foundation under one
// or more contributor license agreements. See the NOTICE file
// distributed with this work for additional information
// regarding copyright ownership. The ASF licenses this file
// to you under the Apache License, Version 2.0 (the
// "License"); you may not use this file except in compliance
// with the License. You may obtain a copy of the License at
//
//     http://www.apache.org/licenses/LICENSE-2.0
//
// Unless required by applicable law or agreed to in writing, software
// distributed under the License is distributed on an "AS IS" BASIS,
// WITHOUT WARRANTIES OR CONDITIONS OF ANY KIND, either express or implied.
// See the License for the specific language governing permissions and
// limitations under the License.

package indexnode

import (
	"context"
	"errors"
	"fmt"
	"path"
	"runtime"
	"runtime/debug"
	"strconv"

	"go.uber.org/zap"

	"github.com/golang/protobuf/proto"
	"github.com/milvus-io/milvus/internal/kv"
	etcdkv "github.com/milvus-io/milvus/internal/kv/etcd"
	"github.com/milvus-io/milvus/internal/log"
	"github.com/milvus-io/milvus/internal/proto/commonpb"
	"github.com/milvus-io/milvus/internal/proto/indexpb"
	"github.com/milvus-io/milvus/internal/storage"
	"github.com/milvus-io/milvus/internal/util/funcutil"
	"github.com/milvus-io/milvus/internal/util/retry"
	"github.com/milvus-io/milvus/internal/util/timerecord"
	"github.com/milvus-io/milvus/internal/util/trace"
)

const (
	// paramsKeyToParse is the key of the param to build index.
	paramsKeyToParse = "params"

	// IndexBuildTaskName is the name of the operation to add an index task.
	IndexBuildTaskName = "IndexBuildTask"
)

type task interface {
	Ctx() context.Context
	ID() UniqueID // return ReqID
	Name() string
	SetID(uid UniqueID) // set ReqID
	PreExecute(ctx context.Context) error
	Execute(ctx context.Context) error
	PostExecute(ctx context.Context) error
	WaitToFinish() error
	Notify(err error)
	OnEnqueue() error
	SetError(err error)
}

// BaseTask is an basic instance of task.
type BaseTask struct {
	done        chan error
	ctx         context.Context
	id          UniqueID
	err         error
	internalErr error
}

// SetError sets an error to task.
func (bt *BaseTask) SetError(err error) {
	bt.err = err
}

// ID returns the id of index task.
func (bt *BaseTask) ID() UniqueID {
	return bt.id
}

// setID set the ID for the task.
func (bt *BaseTask) setID(id UniqueID) {
	bt.id = id
}

// WaitToFinish will wait for the task to complete, if the context is done, it means that the execution of the task has timed out.
func (bt *BaseTask) WaitToFinish() error {
	select {
	case <-bt.ctx.Done():
		return errors.New("timeout")
	case err := <-bt.done:
		return err
	}
}

// Notify will notify WaitToFinish that the task is completed or failed.
func (bt *BaseTask) Notify(err error) {
	bt.done <- err
}

// IndexBuildTask is used to record the information of the index tasks.
type IndexBuildTask struct {
	BaseTask
	index          Index
	kv             kv.BaseKV
	etcdKV         *etcdkv.EtcdKV
	savePaths      []string
	req            *indexpb.CreateIndexRequest
	nodeID         UniqueID
	serializedSize uint64
	collectionID   UniqueID
	partitionID    UniqueID
	segmentID      UniqueID
	newTypeParams  map[string]string
	newIndexParams map[string]string
	tr             *timerecord.TimeRecorder
}

// Ctx is the context of index tasks.
func (it *IndexBuildTask) Ctx() context.Context {
	return it.ctx
}

// ID returns the id of index task.
func (it *IndexBuildTask) ID() UniqueID {
	return it.id
}

// SetID sets the id for index task.
func (it *IndexBuildTask) SetID(ID UniqueID) {
	it.BaseTask.setID(ID)
}

// Name is the name of task to build index.
func (bt *BaseTask) Name() string {
	return IndexBuildTaskName
}

// OnEnqueue enqueues indexing tasks.
func (it *IndexBuildTask) OnEnqueue() error {
	it.SetID(it.req.IndexBuildID)
	log.Debug("IndexNode IndexBuilderTask Enqueue", zap.Int64("taskID", it.ID()), zap.Int64("index buildID", it.req.IndexBuildID))
	it.tr = timerecord.NewTimeRecorder(fmt.Sprintf("IndexBuildTask %d", it.req.IndexBuildID))
	return nil
}

// checkIndexMeta load meta from etcd to determine whether the task should continue execution.
func (it *IndexBuildTask) checkIndexMeta(ctx context.Context, pre bool) error {
	fn := func() error {
		//TODO error handling need to be optimized, return Unrecoverable to avoid retry
		indexMeta := indexpb.IndexMeta{}
		_, values, versions, err := it.etcdKV.LoadWithPrefix2(it.req.MetaPath)
		if err != nil {
			log.Error("IndexNode checkIndexMeta", zap.Any("load meta error with path", it.req.MetaPath),
				zap.Error(err), zap.Any("pre", pre))
			return err
		}
		if len(values) == 0 {
			return fmt.Errorf("IndexNode checkIndexMeta the indexMeta is empty")
		}
		log.Debug("IndexNode checkIndexMeta load meta success", zap.Any("path", it.req.MetaPath), zap.Any("pre", pre))
		err = proto.Unmarshal([]byte(values[0]), &indexMeta)
		if err != nil {
			log.Error("IndexNode failed to unmarshal index meta", zap.Error(err))
			return err
		}
		log.Debug("IndexNode checkIndexMeta Unmarshal success", zap.Any("IndexMeta", indexMeta))
		if indexMeta.Version > it.req.Version || indexMeta.State == commonpb.IndexState_Finished {
			log.Info("IndexNode checkIndexMeta version mismatch",
				zap.Any("req version", it.req.Version),
				zap.Any("index meta version", indexMeta.Version))
			return nil
		}
		if indexMeta.MarkDeleted {
			indexMeta.State = commonpb.IndexState_Finished
			v, err := proto.Marshal(&indexMeta)
			if err != nil {
				return err
			}
			err = it.etcdKV.CompareVersionAndSwap(it.req.MetaPath, versions[0], string(v))
			if err != nil {
				return err
			}
			errMsg := fmt.Sprintf("the index has been deleted with indexBuildID %d", indexMeta.IndexBuildID)
			log.Warn(errMsg)
			return fmt.Errorf(errMsg)
		}
		if pre {
			return nil
		}
		indexMeta.IndexFilePaths = it.savePaths
		indexMeta.State = commonpb.IndexState_Finished
		indexMeta.SerializeSize = it.serializedSize
		// Under normal circumstances, it.err and it.internalErr will not be non-nil at the same time, but for the sake of insurance, the else judgment is added.
		if it.err != nil {
			log.Error("IndexNode CreateIndex failed and can not be retried", zap.Int64("IndexBuildID", indexMeta.IndexBuildID), zap.Any("err", it.err))
			indexMeta.State = commonpb.IndexState_Failed
			indexMeta.FailReason = it.err.Error()
		} else if it.internalErr != nil {
			log.Error("IndexNode CreateIndex failed, but it can retried", zap.Int64("IndexBuildID", indexMeta.IndexBuildID), zap.Any("err", it.internalErr))
			indexMeta.State = commonpb.IndexState_Unissued
		}

		log.Debug("IndexNode", zap.Int64("indexBuildID", indexMeta.IndexBuildID), zap.Any("IndexState", indexMeta.State))
		var metaValue []byte
		metaValue, err = proto.Marshal(&indexMeta)
		if err != nil {
			log.Warn("IndexNode", zap.Int64("indexBuildID", indexMeta.IndexBuildID), zap.Any("IndexState", indexMeta.State),
				zap.Any("proto.Marshal failed:", err))
			return err
		}
		err = it.etcdKV.CompareVersionAndSwap(it.req.MetaPath, versions[0], string(metaValue))
		if err != nil {
			log.Warn("IndexNode checkIndexMeta CompareVersionAndSwap", zap.Error(err))
		}
		return nil
	}

	err := retry.Do(ctx, fn, retry.Attempts(3))
	if err != nil {
		log.Error("IndexNode failed to checkIndexMeta", zap.Error(err))
	}
	msg := fmt.Sprintf("check index meta pre: %v", pre)
	it.tr.Record(msg)
	return err
}

// PreExecute does some checks before building the index, for example, whether the index has been deleted.
func (it *IndexBuildTask) PreExecute(ctx context.Context) error {
	log.Debug("IndexNode IndexBuildTask preExecute...", zap.Int64("buildId", it.req.IndexBuildID))
	sp, ctx := trace.StartSpanFromContextWithOperationName(ctx, "CreateIndex-PreExecute")
	defer sp.Finish()
	return it.checkIndexMeta(ctx, true)
}

// PostExecute does some checks after building the index, for example, whether the index has been deleted or
// whether the index task is up to date.
func (it *IndexBuildTask) PostExecute(ctx context.Context) error {
	log.Debug("IndexNode IndexBuildTask PostExecute...", zap.Int64("buildId", it.req.IndexBuildID))
	sp, _ := trace.StartSpanFromContextWithOperationName(ctx, "CreateIndex-PostExecute")
	defer sp.Finish()
	return it.checkIndexMeta(ctx, false)
}

func (it *IndexBuildTask) executePrepareParams(ctx context.Context) error {
	typeParams := make(map[string]string)
	for _, kvPair := range it.req.GetTypeParams() {
		key, value := kvPair.GetKey(), kvPair.GetValue()
		_, ok := typeParams[key]
		if ok {
			return errors.New("duplicated key in type params")
		}
		if key == paramsKeyToParse {
			params, err := funcutil.ParseIndexParamsMap(value)
			if err != nil {
				return err
			}
			for pk, pv := range params {
				typeParams[pk] = pv
			}
		} else {
			typeParams[key] = value
		}
	}

	indexParams := make(map[string]string)
	for _, kvPair := range it.req.GetIndexParams() {
		key, value := kvPair.GetKey(), kvPair.GetValue()
		_, ok := indexParams[key]
		if ok {
			return errors.New("duplicated key in index params")
		}
		if key == paramsKeyToParse {
			params, err := funcutil.ParseIndexParamsMap(value)
			if err != nil {
				return err
			}
			for pk, pv := range params {
				indexParams[pk] = pv
			}
		} else {
			indexParams[key] = value
		}
	}
	it.newTypeParams = typeParams
	it.newIndexParams = indexParams
	return nil
}

func (it *IndexBuildTask) executeStepLoad(ctx context.Context) (storage.FieldID, storage.FieldData, error) {
	getValueByPath := func(path string) ([]byte, error) {
		data, err := it.kv.Load(path)
		if err != nil {
			return nil, err
		}
		return []byte(data), nil
	}
	getBlobByPath := func(path string) (*Blob, error) {
		value, err := getValueByPath(path)
		if err != nil {
			return nil, err
		}
		return &Blob{
			Key:   path,
			Value: value,
		}, nil
	}

	toLoadDataPaths := it.req.GetDataPaths()
	keys := make([]string, len(toLoadDataPaths))
	blobs := make([]*Blob, len(toLoadDataPaths))

	loadKey := func(idx int) error {
		keys[idx] = toLoadDataPaths[idx]
		blob, err := getBlobByPath(toLoadDataPaths[idx])
		if err != nil {
			return err
		}
		blobs[idx] = blob
		return nil
	}
	// Use runtime.GOMAXPROCS(0) instead of runtime.NumCPU()
	// to respect CPU quota of container/pod
	// gomaxproc will be set by `automaxproc`, passing 0 will just retrieve the value
	err := funcutil.ProcessFuncParallel(len(toLoadDataPaths), runtime.GOMAXPROCS(0), loadKey, "loadKey")
	if err != nil {
		log.Warn("loadKey from minio failed", zap.Error(err))
		it.internalErr = err
		// In this case, it.internalErr is no longer nil and err does not need to be returned, otherwise it.err will also be assigned.
		return storage.InvalidUniqueID, nil, err
	}

	log.Debug("IndexNode load data success", zap.Int64("buildId", it.req.IndexBuildID))
	it.tr.Record("load vector data done")

	var insertCodec storage.InsertCodec
	collectionID, partitionID, segmentID, insertData, err2 := insertCodec.DeserializeAll(blobs)
	if err2 != nil {
		return storage.InvalidUniqueID, nil, err2
	}
	if len(insertData.Data) != 1 {
		return storage.InvalidUniqueID, nil, errors.New("we expect only one field in deserialized insert data")
	}
	it.collectionID = collectionID
	it.partitionID = partitionID
	it.segmentID = segmentID

	log.Debug("IndexNode deserialize data success",
		zap.Int64("taskID", it.ID()),
		zap.Int64("IndexID", it.req.IndexID),
		zap.Int64("index buildID", it.req.IndexBuildID),
		zap.Int64("collectionID", it.collectionID),
		zap.Int64("partitionID", it.partitionID),
		zap.Int64("segmentID", it.segmentID))

	it.tr.Record("deserialize vector data done")

	// we can ensure that there blobs are in one Field
	var data storage.FieldData
	var fieldID storage.FieldID
	for fID, value := range insertData.Data {
		data = value
		fieldID = fID
		break
	}
	return fieldID, data, nil
}

func (it *IndexBuildTask) executeStepBuild(ctx context.Context) ([]*storage.Blob, error) {
	var fieldID storage.FieldID
	{
		var err error
		var fieldData storage.FieldData
		fieldID, fieldData, err = it.executeStepLoad(ctx)
		if err != nil {
			return nil, err
		}

		floatVectorFieldData, fOk := fieldData.(*storage.FloatVectorFieldData)
		if fOk {
			err := it.index.BuildFloatVecIndexWithoutIds(floatVectorFieldData.Data)
			if err != nil {
				log.Error("IndexNode BuildFloatVecIndexWithoutIds failed", zap.Error(err))
				return nil, err
			}
		}
		binaryVectorFieldData, bOk := fieldData.(*storage.BinaryVectorFieldData)
		if bOk {
			err := it.index.BuildBinaryVecIndexWithoutIds(binaryVectorFieldData.Data)
			if err != nil {
				log.Error("IndexNode BuildBinaryVecIndexWithoutIds failed", zap.Error(err))
			}
			return nil, err
		}

		if !fOk && !bOk {
			return nil, errors.New("we expect FloatVectorFieldData or BinaryVectorFieldData")
		}
		it.tr.Record("build index done")
	}

	indexBlobs, err := it.index.Serialize()
	if err != nil {
		log.Error("IndexNode index Serialize failed", zap.Error(err))
		return nil, err
	}
	it.tr.Record("index serialize done")

	// early release index for gc, and we can ensure that Delete is idempotent.
	if err := it.index.Delete(); err != nil {
		log.Error("IndexNode IndexBuildTask Execute CIndexDelete failed",
			zap.Int64("buildId", it.req.IndexBuildID),
			zap.Error(err))
	}

	var serializedIndexBlobs []*storage.Blob
	codec := storage.NewIndexFileBinlogCodec()
	serializedIndexBlobs, err = codec.Serialize(
		it.req.IndexBuildID,
		it.req.Version,
		it.collectionID,
		it.partitionID,
		it.segmentID,
		fieldID,
		it.newIndexParams,
		it.req.IndexName,
		it.req.IndexID,
		indexBlobs,
	)
	if err != nil {
		return nil, err
	}
	it.tr.Record("index codec serialize done")
	return serializedIndexBlobs, nil
}

func (it *IndexBuildTask) executeSave(ctx context.Context, blobs []*storage.Blob) error {
	blobCnt := len(blobs)
	it.serializedSize = 0
	for i := range blobs {
		it.serializedSize += uint64(len(blobs[i].Value))
	}
<<<<<<< HEAD

	getSavePathByKey := func(key string) string {
		return path.Join(Params.IndexNodeCfg.IndexStorageRootPath, strconv.Itoa(int(it.req.IndexBuildID)), strconv.Itoa(int(it.req.Version)),
			strconv.Itoa(int(it.partitionID)), strconv.Itoa(int(it.segmentID)), key)
	}

=======

	getSavePathByKey := func(key string) string {
		return path.Join(Params.IndexNodeCfg.IndexStorageRootPath, strconv.Itoa(int(it.req.IndexBuildID)), strconv.Itoa(int(it.req.Version)),
			strconv.Itoa(int(it.partitionID)), strconv.Itoa(int(it.segmentID)), key)
	}

>>>>>>> f73a87b1
	it.savePaths = make([]string, blobCnt)
	saveIndexFile := func(idx int) error {
		blob := blobs[idx]
		savePath := getSavePathByKey(blob.Key)
		saveIndexFileFn := func() error {
			v, err := it.etcdKV.Load(it.req.MetaPath)
			if err != nil {
				log.Warn("IndexNode load meta failed", zap.Any("path", it.req.MetaPath), zap.Error(err))
				return err
			}
			indexMeta := indexpb.IndexMeta{}
			err = proto.Unmarshal([]byte(v), &indexMeta)
			if err != nil {
				log.Warn("IndexNode Unmarshal indexMeta error ", zap.Error(err))
				return err
			}
			//log.Debug("IndexNode Unmarshal indexMeta success ", zap.Any("meta", indexMeta))
			if indexMeta.Version > it.req.Version {
				log.Warn("IndexNode try saveIndexFile failed req.Version is low", zap.Any("req.Version", it.req.Version),
					zap.Any("indexMeta.Version", indexMeta.Version))
				return errors.New("This task has been reassigned, check indexMeta.version and request ")
			}
			return it.kv.Save(savePath, string(blob.Value))
		}
		err := retry.Do(ctx, saveIndexFileFn, retry.Attempts(5))
		if err != nil {
			log.Warn("IndexNode try saveIndexFile final", zap.Error(err), zap.Any("savePath", savePath))
			return err
		}
		it.savePaths[idx] = savePath
		return nil
	}

	err := funcutil.ProcessFuncParallel(blobCnt, runtime.NumCPU(), saveIndexFile, "saveIndexFile")
	if err != nil {
		log.Warn("saveIndexFile to minio failed", zap.Error(err))
		// In this case, we intend not to return err, otherwise the task will be marked as failed.
		it.internalErr = err
	}
	return nil
}

<<<<<<< HEAD
=======
func (it *IndexBuildTask) releaseMemory() {
	debug.FreeOSMemory()
}

>>>>>>> f73a87b1
// Execute actually performs the task of building an index.
func (it *IndexBuildTask) Execute(ctx context.Context) error {
	log.Debug("IndexNode IndexBuildTask Execute ...", zap.Int64("buildId", it.req.IndexBuildID))
	sp, _ := trace.StartSpanFromContextWithOperationName(ctx, "CreateIndex-Execute")
	defer sp.Finish()

	if err := it.executePrepareParams(ctx); err != nil {
		return err
	}

	var err error
	it.index, err = NewCIndex(it.newTypeParams, it.newIndexParams)
	if err != nil {
		log.Error("IndexNode IndexBuildTask Execute NewCIndex failed",
			zap.Int64("buildId", it.req.IndexBuildID),
			zap.Error(err))
		return err
	}

	defer func() {
		err := it.index.Delete()
		if err != nil {
			log.Error("IndexNode IndexBuildTask Execute CIndexDelete failed",
				zap.Int64("buildId", it.req.IndexBuildID),
				zap.Error(err))
		}
	}()

	var blobs []*storage.Blob
	blobs, err = it.executeStepBuild(ctx)
	if err != nil {
		return err
<<<<<<< HEAD
	}

	err = it.executeSave(ctx, blobs)
	if err != nil {
		return err
	}
=======
	}

	err = it.executeSave(ctx, blobs)
	if err != nil {
		return err
	}
>>>>>>> f73a87b1
	it.tr.Record("index file save done")
	it.tr.Elapse("index building all done")
	log.Info("IndexNode CreateIndex successfully ", zap.Int64("collect", it.collectionID),
		zap.Int64("partition", it.partitionID), zap.Int64("segment", it.segmentID))
<<<<<<< HEAD
=======

	it.releaseMemory()

>>>>>>> f73a87b1
	return nil
}<|MERGE_RESOLUTION|>--- conflicted
+++ resolved
@@ -443,21 +443,12 @@
 	for i := range blobs {
 		it.serializedSize += uint64(len(blobs[i].Value))
 	}
-<<<<<<< HEAD
 
 	getSavePathByKey := func(key string) string {
 		return path.Join(Params.IndexNodeCfg.IndexStorageRootPath, strconv.Itoa(int(it.req.IndexBuildID)), strconv.Itoa(int(it.req.Version)),
 			strconv.Itoa(int(it.partitionID)), strconv.Itoa(int(it.segmentID)), key)
 	}
 
-=======
-
-	getSavePathByKey := func(key string) string {
-		return path.Join(Params.IndexNodeCfg.IndexStorageRootPath, strconv.Itoa(int(it.req.IndexBuildID)), strconv.Itoa(int(it.req.Version)),
-			strconv.Itoa(int(it.partitionID)), strconv.Itoa(int(it.segmentID)), key)
-	}
-
->>>>>>> f73a87b1
 	it.savePaths = make([]string, blobCnt)
 	saveIndexFile := func(idx int) error {
 		blob := blobs[idx]
@@ -500,13 +491,10 @@
 	return nil
 }
 
-<<<<<<< HEAD
-=======
 func (it *IndexBuildTask) releaseMemory() {
 	debug.FreeOSMemory()
 }
 
->>>>>>> f73a87b1
 // Execute actually performs the task of building an index.
 func (it *IndexBuildTask) Execute(ctx context.Context) error {
 	log.Debug("IndexNode IndexBuildTask Execute ...", zap.Int64("buildId", it.req.IndexBuildID))
@@ -539,30 +527,18 @@
 	blobs, err = it.executeStepBuild(ctx)
 	if err != nil {
 		return err
-<<<<<<< HEAD
 	}
 
 	err = it.executeSave(ctx, blobs)
 	if err != nil {
 		return err
 	}
-=======
-	}
-
-	err = it.executeSave(ctx, blobs)
-	if err != nil {
-		return err
-	}
->>>>>>> f73a87b1
 	it.tr.Record("index file save done")
 	it.tr.Elapse("index building all done")
 	log.Info("IndexNode CreateIndex successfully ", zap.Int64("collect", it.collectionID),
 		zap.Int64("partition", it.partitionID), zap.Int64("segment", it.segmentID))
-<<<<<<< HEAD
-=======
 
 	it.releaseMemory()
 
->>>>>>> f73a87b1
 	return nil
 }