// Licensed to the LF AI & Data foundation under one
// or more contributor license agreements. See the NOTICE file
// distributed with this work for additional information
// regarding copyright ownership. The ASF licenses this file
// to you under the Apache License, Version 2.0 (the
// "License"); you may not use this file except in compliance
// with the License. You may obtain a copy of the License at
//
//     http://www.apache.org/licenses/LICENSE-2.0
//
// Unless required by applicable law or agreed to in writing, software
// distributed under the License is distributed on an "AS IS" BASIS,
// WITHOUT WARRANTIES OR CONDITIONS OF ANY KIND, either express or implied.
// See the License for the specific language governing permissions and
// limitations under the License.

package rootcoord

import (
	"context"
	"encoding/json"
	"errors"
	"fmt"
	"math/rand"
	"path"
	"sync"
	"testing"
	"time"

	"github.com/milvus-io/milvus/internal/log"

	"github.com/golang/protobuf/proto"
	"github.com/milvus-io/milvus/internal/common"
	"github.com/milvus-io/milvus/internal/kv"
	etcdkv "github.com/milvus-io/milvus/internal/kv/etcd"
	memkv "github.com/milvus-io/milvus/internal/kv/mem"
	"github.com/milvus-io/milvus/internal/mq/msgstream"
	"github.com/milvus-io/milvus/internal/proto/commonpb"
	"github.com/milvus-io/milvus/internal/proto/datapb"
	"github.com/milvus-io/milvus/internal/proto/etcdpb"
	"github.com/milvus-io/milvus/internal/proto/indexpb"
	"github.com/milvus-io/milvus/internal/proto/internalpb"
	"github.com/milvus-io/milvus/internal/proto/milvuspb"
	"github.com/milvus-io/milvus/internal/proto/proxypb"
	"github.com/milvus-io/milvus/internal/proto/querypb"
	"github.com/milvus-io/milvus/internal/proto/rootcoordpb"
	"github.com/milvus-io/milvus/internal/proto/schemapb"
	"github.com/milvus-io/milvus/internal/types"
	"github.com/milvus-io/milvus/internal/util/etcd"
	"github.com/milvus-io/milvus/internal/util/funcutil"
	"github.com/milvus-io/milvus/internal/util/metricsinfo"
	"github.com/milvus-io/milvus/internal/util/retry"
	"github.com/milvus-io/milvus/internal/util/sessionutil"
	"github.com/milvus-io/milvus/internal/util/typeutil"
	"github.com/stretchr/testify/assert"
	"github.com/stretchr/testify/require"
	clientv3 "go.etcd.io/etcd/client/v3"
)

const (
	TestDMLChannelNum        = 32
	returnError              = "ReturnError"
	returnUnsuccessfulStatus = "ReturnUnsuccessfulStatus"
)

var disabledIndexBuildID []int64

type ctxKey struct{}

type proxyMock struct {
	types.Proxy
	collArray []string
	mutex     sync.Mutex
}

func (p *proxyMock) Stop() error {
	return nil
}

func (p *proxyMock) InvalidateCollectionMetaCache(ctx context.Context, request *proxypb.InvalidateCollMetaCacheRequest) (*commonpb.Status, error) {
	p.mutex.Lock()
	defer p.mutex.Unlock()
	p.collArray = append(p.collArray, request.CollectionName)
	return &commonpb.Status{
		ErrorCode: commonpb.ErrorCode_Success,
	}, nil
}
func (p *proxyMock) GetCollArray() []string {
	p.mutex.Lock()
	defer p.mutex.Unlock()
	ret := make([]string, 0, len(p.collArray))
	ret = append(ret, p.collArray...)
	return ret
}

func (p *proxyMock) ReleaseDQLMessageStream(ctx context.Context, request *proxypb.ReleaseDQLMessageStreamRequest) (*commonpb.Status, error) {
	return &commonpb.Status{
		ErrorCode: commonpb.ErrorCode_Success,
		Reason:    "",
	}, nil
}

type dataMock struct {
	types.DataCoord
	randVal int
	mu      sync.Mutex
	segs    []typeutil.UniqueID
}

func (d *dataMock) Init() error {
	return nil
}

func (d *dataMock) Start() error {
	return nil
}

func (d *dataMock) GetInsertBinlogPaths(ctx context.Context, req *datapb.GetInsertBinlogPathsRequest) (*datapb.GetInsertBinlogPathsResponse, error) {
	rst := &datapb.GetInsertBinlogPathsResponse{
		FieldIDs: []int64{},
		Paths:    []*internalpb.StringList{},
		Status: &commonpb.Status{
			ErrorCode: commonpb.ErrorCode_Success,
			Reason:    "",
		},
	}
	for i := 0; i < 200; i++ {
		rst.FieldIDs = append(rst.FieldIDs, int64(i))
		path := &internalpb.StringList{
			Values: []string{fmt.Sprintf("file0-%d", i), fmt.Sprintf("file1-%d", i), fmt.Sprintf("file2-%d", i)},
			Status: &commonpb.Status{
				ErrorCode: commonpb.ErrorCode_Success,
				Reason:    "",
			},
		}
		rst.Paths = append(rst.Paths, path)
	}
	return rst, nil
}

func (d *dataMock) GetSegmentInfo(ctx context.Context, req *datapb.GetSegmentInfoRequest) (*datapb.GetSegmentInfoResponse, error) {
	return &datapb.GetSegmentInfoResponse{
		Status: &commonpb.Status{
			ErrorCode: commonpb.ErrorCode_Success,
			Reason:    "",
		},
		Infos: []*datapb.SegmentInfo{
			{
				NumOfRows: Params.RootCoordCfg.MinSegmentSizeToEnableIndex,
				State:     commonpb.SegmentState_Flushed,
			},
		},
	}, nil
}

func (d *dataMock) GetFlushedSegments(ctx context.Context, req *datapb.GetFlushedSegmentsRequest) (*datapb.GetFlushedSegmentsResponse, error) {
	d.mu.Lock()
	defer d.mu.Unlock()

	rsp := &datapb.GetFlushedSegmentsResponse{
		Status: &commonpb.Status{
			ErrorCode: commonpb.ErrorCode_Success,
			Reason:    "",
		},
	}
	rsp.Segments = append(rsp.Segments, d.segs...)
	return rsp, nil
}

func (d *dataMock) WatchChannels(ctx context.Context, req *datapb.WatchChannelsRequest) (*datapb.WatchChannelsResponse, error) {
	return &datapb.WatchChannelsResponse{
		Status: &commonpb.Status{
			ErrorCode: commonpb.ErrorCode_Success,
		}}, nil
}

func (d *dataMock) Import(ctx context.Context, req *datapb.ImportTaskRequest) (*datapb.ImportTaskResponse, error) {
	return &datapb.ImportTaskResponse{
		Status: &commonpb.Status{
			ErrorCode: commonpb.ErrorCode_Success,
			Reason:    "",
		},
	}, nil
}

type queryMock struct {
	types.QueryCoord
	collID []typeutil.UniqueID
	mutex  sync.Mutex
}

func (q *queryMock) Init() error {
	return nil
}

func (q *queryMock) Start() error {
	return nil
}

func (q *queryMock) ReleaseCollection(ctx context.Context, req *querypb.ReleaseCollectionRequest) (*commonpb.Status, error) {
	q.mutex.Lock()
	defer q.mutex.Unlock()
	q.collID = append(q.collID, req.CollectionID)
	return &commonpb.Status{
		ErrorCode: commonpb.ErrorCode_Success,
		Reason:    "",
	}, nil
}

func (q *queryMock) ReleasePartitions(ctx context.Context, req *querypb.ReleasePartitionsRequest) (*commonpb.Status, error) {
	return &commonpb.Status{
		ErrorCode: commonpb.ErrorCode_Success,
		Reason:    "",
	}, nil
}

type indexMock struct {
	types.IndexCoord
	fileArray  []string
	idxBuildID []int64
	idxID      []int64
	idxDropID  []int64
	mutex      sync.Mutex
}

func (idx *indexMock) Init() error {
	return nil
}

func (idx *indexMock) Start() error {
	return nil
}

func (idx *indexMock) BuildIndex(ctx context.Context, req *indexpb.BuildIndexRequest) (*indexpb.BuildIndexResponse, error) {
	idx.mutex.Lock()
	defer idx.mutex.Unlock()
	idx.fileArray = append(idx.fileArray, req.DataPaths...)
	idx.idxBuildID = append(idx.idxBuildID, rand.Int63())
	idx.idxID = append(idx.idxID, req.IndexID)
	return &indexpb.BuildIndexResponse{
		Status: &commonpb.Status{
			ErrorCode: commonpb.ErrorCode_Success,
			Reason:    "",
		},
		IndexBuildID: idx.idxBuildID[len(idx.idxBuildID)-1],
	}, nil
}

func (idx *indexMock) DropIndex(ctx context.Context, req *indexpb.DropIndexRequest) (*commonpb.Status, error) {
	idx.mutex.Lock()
	defer idx.mutex.Unlock()
	idx.idxDropID = append(idx.idxDropID, req.IndexID)
	return &commonpb.Status{
		ErrorCode: commonpb.ErrorCode_Success,
		Reason:    "",
	}, nil
}

func (idx *indexMock) getFileArray() []string {
	idx.mutex.Lock()
	defer idx.mutex.Unlock()

	ret := make([]string, 0, len(idx.fileArray))
	ret = append(ret, idx.fileArray...)
	return ret
}

func (idx *indexMock) GetIndexStates(ctx context.Context, req *indexpb.GetIndexStatesRequest) (*indexpb.GetIndexStatesResponse, error) {
	v := ctx.Value(ctxKey{}).(string)
	if v == returnError {
		log.Debug("(testing) simulating injected error")
		return nil, fmt.Errorf("injected error")
	} else if v == returnUnsuccessfulStatus {
		log.Debug("(testing) simulating unsuccessful status")
		return &indexpb.GetIndexStatesResponse{
			Status: &commonpb.Status{
				ErrorCode: 100,
				Reason:    "not so good",
			},
		}, nil
	}
	resp := &indexpb.GetIndexStatesResponse{
		Status: &commonpb.Status{
			ErrorCode: 0,
			Reason:    "all good",
		},
	}
<<<<<<< HEAD
	for id := range req.IndexBuildIDs {
		ban := false
		for disabled := range disabledIndexBuildID {
=======
	log.Debug(fmt.Sprint("(testing) getting index state for index build IDs:", req.IndexBuildIDs))
	log.Debug(fmt.Sprint("(testing) banned index build IDs:", disabledIndexBuildID))
	for _, id := range req.IndexBuildIDs {
		ban := false
		for _, disabled := range disabledIndexBuildID {
>>>>>>> 8989394d
			if disabled == id {
				ban = true
				resp.States = append(resp.States, &indexpb.IndexInfo{
					State: commonpb.IndexState_InProgress,
				})
			}
		}
		if !ban {
			resp.States = append(resp.States, &indexpb.IndexInfo{
				State: commonpb.IndexState_Finished,
			})
		}
	}
	return resp, nil
}

func clearMsgChan(timeout time.Duration, targetChan <-chan *msgstream.MsgPack) {
	ch := time.After(timeout)
	for {
		select {
		case <-ch:
			return
		case <-targetChan:

		}
	}
}

func getNotTtMsg(ctx context.Context, n int, ch <-chan *msgstream.MsgPack) []msgstream.TsMsg {
	ret := make([]msgstream.TsMsg, 0, n)
	for {
		select {
		case <-ctx.Done():
			return nil
		case msg, ok := <-ch:
			if ok {
				for _, v := range msg.Msgs {
					if _, ok := v.(*msgstream.TimeTickMsg); !ok {
						ret = append(ret, v)
					}
				}
				if len(ret) >= n {
					return ret
				}
			}
		}
	}
}

func createCollectionInMeta(dbName, collName string, core *Core, shardsNum int32, modifyFunc func(*etcdpb.CollectionInfo)) error {
	schema := schemapb.CollectionSchema{
		Name: collName,
	}

	sbf, err := proto.Marshal(&schema)
	if err != nil {
		return err
	}

	t := &milvuspb.CreateCollectionRequest{
		Base: &commonpb.MsgBase{
			MsgType:   commonpb.MsgType_CreateCollection,
			Timestamp: 100,
		},
		DbName:         dbName,
		CollectionName: collName,
		Schema:         sbf,
		ShardsNum:      shardsNum,
	}

	err = proto.Unmarshal(t.Schema, &schema)
	if err != nil {
		return fmt.Errorf("unmarshal schema error= %w", err)
	}

	for idx, field := range schema.Fields {
		field.FieldID = int64(idx + StartOfUserFieldID)
	}
	rowIDField := &schemapb.FieldSchema{
		FieldID:      int64(RowIDField),
		Name:         RowIDFieldName,
		IsPrimaryKey: false,
		Description:  "row id",
		DataType:     schemapb.DataType_Int64,
	}
	timeStampField := &schemapb.FieldSchema{
		FieldID:      int64(TimeStampField),
		Name:         TimeStampFieldName,
		IsPrimaryKey: false,
		Description:  "time stamp",
		DataType:     schemapb.DataType_Int64,
	}
	schema.Fields = append(schema.Fields, rowIDField, timeStampField)

	collID, _, err := core.IDAllocator(1)
	if err != nil {
		return fmt.Errorf("alloc collection id error = %w", err)
	}
	partID, _, err := core.IDAllocator(1)
	if err != nil {
		return fmt.Errorf("alloc partition id error = %w", err)
	}

	vchanNames := make([]string, t.ShardsNum)
	chanNames := make([]string, t.ShardsNum)
	for i := int32(0); i < t.ShardsNum; i++ {
		vchanNames[i] = fmt.Sprintf("%s_%dv%d", core.chanTimeTick.getDmlChannelName(), collID, i)
		chanNames[i] = funcutil.ToPhysicalChannel(vchanNames[i])
	}

	collInfo := etcdpb.CollectionInfo{
		ID:                         collID,
		Schema:                     &schema,
		PartitionIDs:               []typeutil.UniqueID{partID},
		PartitionNames:             []string{Params.CommonCfg.DefaultPartitionName},
		FieldIndexes:               make([]*etcdpb.FieldIndexInfo, 0, 16),
		VirtualChannelNames:        vchanNames,
		PhysicalChannelNames:       chanNames,
		ShardsNum:                  0, // intend to set zero
		PartitionCreatedTimestamps: []uint64{0},
	}

	if modifyFunc != nil {
		modifyFunc(&collInfo)
	}

	idxInfo := make([]*etcdpb.IndexInfo, 0, 16)

	// schema is modified (add RowIDField and TimestampField),
	// so need Marshal again
	schemaBytes, err := proto.Marshal(&schema)
	if err != nil {
		return fmt.Errorf("marshal schema error = %w", err)
	}

	ddCollReq := internalpb.CreateCollectionRequest{
		Base:                 t.Base,
		DbName:               t.DbName,
		CollectionName:       t.CollectionName,
		PartitionName:        Params.CommonCfg.DefaultPartitionName,
		DbID:                 0, //TODO,not used
		CollectionID:         collID,
		PartitionID:          partID,
		Schema:               schemaBytes,
		VirtualChannelNames:  vchanNames,
		PhysicalChannelNames: chanNames,
	}

	reason := fmt.Sprintf("create collection %d", collID)
	ts, err := core.TSOAllocator(1)
	if err != nil {
		return fmt.Errorf("tso alloc fail, error = %w", err)
	}

	// build DdOperation and save it into etcd, when ddmsg send fail,
	// system can restore ddmsg from etcd and re-send
	ddCollReq.Base.Timestamp = ts
	ddOpStr, err := EncodeDdOperation(&ddCollReq, CreateCollectionDDType)
	if err != nil {
		return fmt.Errorf("encodeDdOperation fail, error = %w", err)
	}

	// use lambda function here to guarantee all resources to be released
	createCollectionFn := func() error {
		// lock for ddl operation
		core.ddlLock.Lock()
		defer core.ddlLock.Unlock()

		core.chanTimeTick.addDdlTimeTick(ts, reason)
		// clear ddl timetick in all conditions
		defer core.chanTimeTick.removeDdlTimeTick(ts, reason)

		err = core.MetaTable.AddCollection(&collInfo, ts, idxInfo, ddOpStr)
		if err != nil {
			return fmt.Errorf("meta table add collection failed,error = %w", err)
		}
		return nil
	}

	err = createCollectionFn()
	if err != nil {
		return err
	}
	return nil
}

// a mock kv that always fail when LoadWithPrefix
type loadPrefixFailKV struct {
	kv.TxnKV
}

// LoadWithPrefix override behavior
func (kv *loadPrefixFailKV) LoadWithPrefix(key string) ([]string, []string, error) {
	return []string{}, []string{}, retry.Unrecoverable(errors.New("mocked fail"))
}

func TestRootCoordInit(t *testing.T) {
	ctx, cancel := context.WithCancel(context.Background())
	defer cancel()

	coreFactory := msgstream.NewPmsFactory()
	Params.Init()
	Params.RootCoordCfg.DmlChannelNum = TestDMLChannelNum

	etcdCli, err := etcd.GetEtcdClient(&Params.EtcdCfg)
	assert.NoError(t, err)
	defer etcdCli.Close()

	core, err := NewCore(ctx, coreFactory)
	require.Nil(t, err)
	assert.Nil(t, err)
	core.SetEtcdClient(etcdCli)
	randVal := rand.Int()

	Params.EtcdCfg.MetaRootPath = fmt.Sprintf("/%d/%s", randVal, Params.EtcdCfg.MetaRootPath)
	Params.EtcdCfg.KvRootPath = fmt.Sprintf("/%d/%s", randVal, Params.EtcdCfg.KvRootPath)

	err = core.Init()
	assert.Nil(t, err)
	core.session.TriggerKill = false
	err = core.Register()
	assert.Nil(t, err)

	// inject kvBaseCreate fail
	core, err = NewCore(ctx, coreFactory)
	core.SetEtcdClient(etcdCli)
	require.Nil(t, err)
	assert.Nil(t, err)
	randVal = rand.Int()

	Params.EtcdCfg.MetaRootPath = fmt.Sprintf("/%d/%s", randVal, Params.EtcdCfg.MetaRootPath)
	Params.EtcdCfg.KvRootPath = fmt.Sprintf("/%d/%s", randVal, Params.EtcdCfg.KvRootPath)

	core.kvBaseCreate = func(string) (kv.TxnKV, error) {
		return nil, retry.Unrecoverable(errors.New("injected"))
	}
	core.metaKVCreate = func(root string) (kv.MetaKv, error) {
		return nil, retry.Unrecoverable(errors.New("injected"))
	}
	err = core.Init()
	assert.NotNil(t, err)

	core.session.TriggerKill = false
	err = core.Register()
	assert.Nil(t, err)

	// inject metaKV create fail
	core, err = NewCore(ctx, coreFactory)
	core.SetEtcdClient(etcdCli)
	require.Nil(t, err)
	assert.Nil(t, err)
	randVal = rand.Int()

	Params.EtcdCfg.MetaRootPath = fmt.Sprintf("/%d/%s", randVal, Params.EtcdCfg.MetaRootPath)
	Params.EtcdCfg.KvRootPath = fmt.Sprintf("/%d/%s", randVal, Params.EtcdCfg.KvRootPath)

	core.kvBaseCreate = func(root string) (kv.TxnKV, error) {
		if root == Params.EtcdCfg.MetaRootPath {
			return nil, retry.Unrecoverable(errors.New("injected"))
		}
		return memkv.NewMemoryKV(), nil
	}
	core.metaKVCreate = func(root string) (kv.MetaKv, error) {
		return nil, nil
	}
	err = core.Init()
	assert.NotNil(t, err)

	core.session.TriggerKill = false
	err = core.Register()
	assert.Nil(t, err)

	// inject newSuffixSnapshot failure
	core, err = NewCore(ctx, coreFactory)
	core.SetEtcdClient(etcdCli)
	require.Nil(t, err)
	assert.Nil(t, err)
	randVal = rand.Int()

	Params.EtcdCfg.MetaRootPath = fmt.Sprintf("/%d/%s", randVal, Params.EtcdCfg.MetaRootPath)
	Params.EtcdCfg.KvRootPath = fmt.Sprintf("/%d/%s", randVal, Params.EtcdCfg.KvRootPath)

	core.kvBaseCreate = func(string) (kv.TxnKV, error) {
		return nil, nil
	}
	core.metaKVCreate = func(root string) (kv.MetaKv, error) {
		return nil, nil
	}
	err = core.Init()
	assert.NotNil(t, err)

	core.session.TriggerKill = false
	err = core.Register()
	assert.Nil(t, err)

	// inject newMetaTable failure
	core, err = NewCore(ctx, coreFactory)
	core.SetEtcdClient(etcdCli)
	require.Nil(t, err)
	assert.Nil(t, err)
	randVal = rand.Int()

	Params.EtcdCfg.MetaRootPath = fmt.Sprintf("/%d/%s", randVal, Params.EtcdCfg.MetaRootPath)
	Params.EtcdCfg.KvRootPath = fmt.Sprintf("/%d/%s", randVal, Params.EtcdCfg.KvRootPath)

	core.kvBaseCreate = func(string) (kv.TxnKV, error) {
		kv := memkv.NewMemoryKV()
		return &loadPrefixFailKV{TxnKV: kv}, nil
	}
	core.metaKVCreate = func(root string) (kv.MetaKv, error) {
		return nil, nil
	}
	err = core.Init()
	assert.NotNil(t, err)

	core.session.TriggerKill = false
	err = core.Register()
	assert.Nil(t, err)

}

func TestRootCoord_Base(t *testing.T) {
	const (
		dbName    = "testDb"
		collName  = "testColl"
		collName2 = "testColl2"
		aliasName = "alias1"
		partName  = "testPartition"
		segID     = 1001
	)

	ctx, cancel := context.WithCancel(context.Background())
	defer cancel()

	CheckCompleteIndexInterval = 100 * time.Millisecond
	TaskTimeLimit = 200 * time.Millisecond

	coreFactory := msgstream.NewPmsFactory()
	Params.Init()
	Params.RootCoordCfg.DmlChannelNum = TestDMLChannelNum
	core, err := NewCore(ctx, coreFactory)
	assert.Nil(t, err)
	randVal := rand.Int()
	Params.CommonCfg.RootCoordTimeTick = fmt.Sprintf("rootcoord-time-tick-%d", randVal)
	Params.CommonCfg.RootCoordStatistics = fmt.Sprintf("rootcoord-statistics-%d", randVal)
	Params.EtcdCfg.MetaRootPath = fmt.Sprintf("/%d/%s", randVal, Params.EtcdCfg.MetaRootPath)
	Params.EtcdCfg.KvRootPath = fmt.Sprintf("/%d/%s", randVal, Params.EtcdCfg.KvRootPath)
	Params.CommonCfg.RootCoordSubName = fmt.Sprintf("subname-%d", randVal)
	Params.CommonCfg.RootCoordDml = fmt.Sprintf("rootcoord-dml-test-%d", randVal)
	Params.CommonCfg.RootCoordDelta = fmt.Sprintf("rootcoord-delta-test-%d", randVal)

	etcdCli, err := etcd.GetEtcdClient(&Params.EtcdCfg)
	assert.NoError(t, err)
	defer etcdCli.Close()

	sessKey := path.Join(Params.EtcdCfg.MetaRootPath, sessionutil.DefaultServiceRoot)
	_, err = etcdCli.Delete(ctx, sessKey, clientv3.WithPrefix())
	assert.Nil(t, err)
	defer func() {
		_, _ = etcdCli.Delete(ctx, sessKey, clientv3.WithPrefix())
	}()

	pnb, err := json.Marshal(
		&sessionutil.Session{
			ServerID: 100,
		},
	)
	assert.Nil(t, err)
	_, err = etcdCli.Put(ctx, path.Join(sessKey, typeutil.ProxyRole+"-100"), string(pnb))
	assert.Nil(t, err)

	pnm := &proxyMock{
		collArray: make([]string, 0, 16),
		mutex:     sync.Mutex{},
	}
	core.NewProxyClient = func(*sessionutil.Session) (types.Proxy, error) {
		return pnm, nil
	}

	dm := &dataMock{randVal: randVal}
	err = core.SetDataCoord(ctx, dm)
	assert.Nil(t, err)

	im := &indexMock{
		fileArray:  []string{},
		idxBuildID: []int64{},
		idxID:      []int64{},
		idxDropID:  []int64{},
		mutex:      sync.Mutex{},
	}
	err = core.SetIndexCoord(im)
	assert.Nil(t, err)

	qm := &queryMock{
		collID: nil,
		mutex:  sync.Mutex{},
	}
	err = core.SetQueryCoord(qm)
	assert.Nil(t, err)

	tmpFactory := msgstream.NewPmsFactory()

	err = tmpFactory.Init(&Params)
	assert.Nil(t, err)

	timeTickStream, _ := tmpFactory.NewMsgStream(ctx)
	timeTickStream.AsConsumer([]string{Params.CommonCfg.RootCoordTimeTick}, Params.CommonCfg.RootCoordSubName)
	timeTickStream.Start()

	dmlStream, _ := tmpFactory.NewMsgStream(ctx)
	clearMsgChan(1500*time.Millisecond, dmlStream.Chan())

	core.SetEtcdClient(etcdCli)

	err = core.Init()
	assert.Nil(t, err)

	var localTSO uint64
	localTSOLock := sync.RWMutex{}
	core.TSOAllocator = func(c uint32) (uint64, error) {
		localTSOLock.Lock()
		defer localTSOLock.Unlock()
		localTSO += uint64(c)
		return localTSO, nil
	}

	err = core.Start()
	assert.Nil(t, err)

	core.session.TriggerKill = false
	err = core.Register()
	assert.Nil(t, err)

	time.Sleep(100 * time.Millisecond)
	shardsNum := int32(8)

	fmt.Printf("hello world2")
	var wg sync.WaitGroup
	wg.Add(1)
	t.Run("time tick", func(t *testing.T) {
		defer wg.Done()
		ttmsg, ok := <-timeTickStream.Chan()
		assert.True(t, ok)
		assert.Equal(t, 1, len(ttmsg.Msgs))
		ttm, ok := (ttmsg.Msgs[0]).(*msgstream.TimeTickMsg)
		assert.True(t, ok)
		assert.Greater(t, ttm.Base.Timestamp, uint64(0))
		t.Log(ttm.Base.Timestamp)

		ttmsg2, ok := <-timeTickStream.Chan()
		assert.True(t, ok)
		assert.Equal(t, 1, len(ttmsg2.Msgs))
		ttm2, ok := (ttmsg2.Msgs[0]).(*msgstream.TimeTickMsg)
		assert.True(t, ok)
		assert.Greater(t, ttm2.Base.Timestamp, uint64(0))
		assert.Equal(t, ttm2.Base.Timestamp, ttm.Base.Timestamp+1)
	})

	wg.Add(1)
	t.Run("create collection", func(t *testing.T) {
		defer wg.Done()
		schema := schemapb.CollectionSchema{
			Name:   collName,
			AutoID: true,
			Fields: []*schemapb.FieldSchema{
				{
					FieldID:      100,
					Name:         "vector",
					IsPrimaryKey: false,
					Description:  "vector",
					DataType:     schemapb.DataType_FloatVector,
					TypeParams:   nil,
					IndexParams: []*commonpb.KeyValuePair{
						{
							Key:   "ik1",
							Value: "iv1",
						},
					},
				},
			},
		}
		sbf, err := proto.Marshal(&schema)
		assert.Nil(t, err)
		req := &milvuspb.CreateCollectionRequest{
			Base: &commonpb.MsgBase{
				MsgType:   commonpb.MsgType_CreateCollection,
				MsgID:     100,
				Timestamp: 100,
				SourceID:  100,
			},
			DbName:         dbName,
			CollectionName: collName,
			Schema:         sbf,
			ShardsNum:      shardsNum,
		}
		status, err := core.CreateCollection(ctx, req)
		assert.Nil(t, err)
		assert.Equal(t, commonpb.ErrorCode_Success, status.ErrorCode)

		assert.Equal(t, shardsNum, int32(core.chanTimeTick.getDmlChannelNum()))

		createMeta, err := core.MetaTable.GetCollectionByName(collName, 0)
		assert.Nil(t, err)
		dmlStream.AsConsumer([]string{createMeta.PhysicalChannelNames[0]}, Params.CommonCfg.RootCoordSubName)
		dmlStream.Start()

		pChanMap := core.MetaTable.ListCollectionPhysicalChannels()
		assert.Greater(t, len(pChanMap[createMeta.ID]), 0)
		vChanMap := core.MetaTable.ListCollectionVirtualChannels()
		assert.Greater(t, len(vChanMap[createMeta.ID]), 0)

		// get CreateCollectionMsg
		msgs := getNotTtMsg(ctx, 1, dmlStream.Chan())
		assert.Equal(t, 1, len(msgs))
		createMsg, ok := (msgs[0]).(*msgstream.CreateCollectionMsg)
		assert.True(t, ok)
		assert.Equal(t, createMeta.ID, createMsg.CollectionID)
		assert.Equal(t, 1, len(createMeta.PartitionIDs))
		assert.Equal(t, createMeta.PartitionIDs[0], createMsg.PartitionID)
		assert.Equal(t, 1, len(createMeta.PartitionNames))
		assert.Equal(t, createMeta.PartitionNames[0], createMsg.PartitionName)
		assert.Equal(t, shardsNum, int32(len(createMeta.VirtualChannelNames)))
		assert.Equal(t, shardsNum, int32(len(createMeta.PhysicalChannelNames)))
		assert.Equal(t, shardsNum, createMeta.ShardsNum)

		vChanName := createMeta.VirtualChannelNames[0]
		assert.Equal(t, createMeta.PhysicalChannelNames[0], funcutil.ToPhysicalChannel(vChanName))

		// get TimeTickMsg
		//msgPack, ok = <-dmlStream.Chan()
		//assert.True(t, ok)
		//assert.Equal(t, 1, len(msgPack.Msgs))
		//ddm, ok := (msgPack.Msgs[0]).(*msgstream.TimeTickMsg)
		//assert.True(t, ok)
		//assert.Greater(t, ddm.Base.Timestamp, uint64(0))
		core.chanTimeTick.lock.Lock()
		assert.Equal(t, len(core.chanTimeTick.sess2ChanTsMap), 2)
		pt, ok := core.chanTimeTick.sess2ChanTsMap[core.session.ServerID]
		assert.True(t, ok)
		assert.Equal(t, shardsNum, int32(len(pt.chanTsMap)))
		for chanName, ts := range pt.chanTsMap {
			assert.Contains(t, createMeta.PhysicalChannelNames, chanName)
			assert.Equal(t, pt.defaultTs, ts)
		}
		core.chanTimeTick.lock.Unlock()

		// check DD operation info
		flag, err := core.MetaTable.txn.Load(DDMsgSendPrefix)
		assert.Nil(t, err)
		assert.Equal(t, "true", flag)
		ddOpStr, err := core.MetaTable.txn.Load(DDOperationPrefix)
		assert.Nil(t, err)
		var ddOp DdOperation
		err = DecodeDdOperation(ddOpStr, &ddOp)
		assert.Nil(t, err)
		assert.Equal(t, CreateCollectionDDType, ddOp.Type)

		var ddCollReq = internalpb.CreateCollectionRequest{}
		err = proto.Unmarshal(ddOp.Body, &ddCollReq)
		assert.Nil(t, err)
		assert.Equal(t, createMeta.ID, ddCollReq.CollectionID)
		assert.Equal(t, createMeta.PartitionIDs[0], ddCollReq.PartitionID)

		// check invalid operation
		req.Base.MsgID = 101
		req.Base.Timestamp = 101
		req.Base.SourceID = 101
		status, err = core.CreateCollection(ctx, req)
		assert.Nil(t, err)
		assert.Equal(t, commonpb.ErrorCode_UnexpectedError, status.ErrorCode)

		req.Base.MsgID = 102
		req.Base.Timestamp = 102
		req.Base.SourceID = 102
		req.CollectionName = "testColl-again"
		status, err = core.CreateCollection(ctx, req)
		assert.Nil(t, err)
		assert.Equal(t, commonpb.ErrorCode_UnexpectedError, status.ErrorCode)

		schema.Name = req.CollectionName
		sbf, err = proto.Marshal(&schema)
		assert.Nil(t, err)
		req.Schema = sbf
		req.Base.MsgID = 103
		req.Base.Timestamp = 103
		req.Base.SourceID = 103
		status, err = core.CreateCollection(ctx, req)
		assert.Nil(t, err)
		assert.Equal(t, commonpb.ErrorCode_Success, status.ErrorCode)

		err = core.reSendDdMsg(core.ctx, true)
		assert.Nil(t, err)
	})

	wg.Add(1)
	t.Run("has collection", func(t *testing.T) {
		defer wg.Done()
		req := &milvuspb.HasCollectionRequest{
			Base: &commonpb.MsgBase{
				MsgType:   commonpb.MsgType_HasCollection,
				MsgID:     110,
				Timestamp: 110,
				SourceID:  110,
			},
			DbName:         dbName,
			CollectionName: collName,
		}
		rsp, err := core.HasCollection(ctx, req)
		assert.Nil(t, err)
		assert.Equal(t, commonpb.ErrorCode_Success, rsp.Status.ErrorCode)
		assert.Equal(t, true, rsp.Value)

		req = &milvuspb.HasCollectionRequest{
			Base: &commonpb.MsgBase{
				MsgType:   commonpb.MsgType_HasCollection,
				MsgID:     111,
				Timestamp: 111,
				SourceID:  111,
			},
			DbName:         dbName,
			CollectionName: "testColl2",
		}
		rsp, err = core.HasCollection(ctx, req)
		assert.Nil(t, err)
		assert.Equal(t, commonpb.ErrorCode_Success, rsp.Status.ErrorCode)
		assert.Equal(t, false, rsp.Value)

		// test time stamp go back
		req = &milvuspb.HasCollectionRequest{
			Base: &commonpb.MsgBase{
				MsgType:   commonpb.MsgType_HasCollection,
				MsgID:     111,
				Timestamp: 111,
				SourceID:  111,
			},
			DbName:         dbName,
			CollectionName: collName,
		}
		rsp, err = core.HasCollection(ctx, req)
		assert.Nil(t, err)
		assert.Equal(t, commonpb.ErrorCode_Success, rsp.Status.ErrorCode)
		assert.Equal(t, true, rsp.Value)
	})

	wg.Add(1)
	t.Run("describe collection", func(t *testing.T) {
		defer wg.Done()
		collMeta, err := core.MetaTable.GetCollectionByName(collName, 0)
		assert.Nil(t, err)
		req := &milvuspb.DescribeCollectionRequest{
			Base: &commonpb.MsgBase{
				MsgType:   commonpb.MsgType_DescribeCollection,
				MsgID:     120,
				Timestamp: 120,
				SourceID:  120,
			},
			DbName:         dbName,
			CollectionName: collName,
		}
		rsp, err := core.DescribeCollection(ctx, req)
		assert.Nil(t, err)
		assert.Equal(t, commonpb.ErrorCode_Success, rsp.Status.ErrorCode)
		assert.Equal(t, collName, rsp.Schema.Name)
		assert.Equal(t, collMeta.ID, rsp.CollectionID)
		assert.Equal(t, shardsNum, int32(len(rsp.VirtualChannelNames)))
		assert.Equal(t, shardsNum, int32(len(rsp.PhysicalChannelNames)))
		assert.Equal(t, shardsNum, rsp.ShardsNum)
	})

	wg.Add(1)
	t.Run("show collection", func(t *testing.T) {
		defer wg.Done()
		req := &milvuspb.ShowCollectionsRequest{
			Base: &commonpb.MsgBase{
				MsgType:   commonpb.MsgType_ShowCollections,
				MsgID:     130,
				Timestamp: 130,
				SourceID:  130,
			},
			DbName: dbName,
		}
		rsp, err := core.ShowCollections(ctx, req)
		assert.Nil(t, err)
		assert.Equal(t, commonpb.ErrorCode_Success, rsp.Status.ErrorCode)
		assert.ElementsMatch(t, rsp.CollectionNames, []string{collName, "testColl-again"})
		assert.Equal(t, len(rsp.CollectionNames), 2)
	})

	wg.Add(1)
	t.Run("create partition", func(t *testing.T) {
		defer wg.Done()
		req := &milvuspb.CreatePartitionRequest{
			Base: &commonpb.MsgBase{
				MsgType:   commonpb.MsgType_CreatePartition,
				MsgID:     140,
				Timestamp: 140,
				SourceID:  140,
			},
			DbName:         dbName,
			CollectionName: collName,
			PartitionName:  partName,
		}
		clearMsgChan(10*time.Millisecond, dmlStream.Chan())
		status, err := core.CreatePartition(ctx, req)
		assert.Nil(t, err)
		t.Log(status.Reason)
		assert.Equal(t, commonpb.ErrorCode_Success, status.ErrorCode)
		collMeta, err := core.MetaTable.GetCollectionByName(collName, 0)
		assert.Nil(t, err)
		assert.Equal(t, 2, len(collMeta.PartitionIDs))
		partNameIdx1, err := core.MetaTable.GetPartitionNameByID(collMeta.ID, collMeta.PartitionIDs[1], 0)
		assert.Nil(t, err)
		assert.Equal(t, partName, partNameIdx1)

		msgs := getNotTtMsg(ctx, 1, dmlStream.Chan())
		assert.Equal(t, 1, len(msgs))
		partMsg, ok := (msgs[0]).(*msgstream.CreatePartitionMsg)
		assert.True(t, ok)
		assert.Equal(t, collMeta.ID, partMsg.CollectionID)
		assert.Equal(t, collMeta.PartitionIDs[1], partMsg.PartitionID)

		assert.Equal(t, 1, len(pnm.GetCollArray()))
		assert.Equal(t, collName, pnm.GetCollArray()[0])

		// check DD operation info
		flag, err := core.MetaTable.txn.Load(DDMsgSendPrefix)
		assert.Nil(t, err)
		assert.Equal(t, "true", flag)
		ddOpStr, err := core.MetaTable.txn.Load(DDOperationPrefix)
		assert.Nil(t, err)
		var ddOp DdOperation
		err = DecodeDdOperation(ddOpStr, &ddOp)
		assert.Nil(t, err)
		assert.Equal(t, CreatePartitionDDType, ddOp.Type)

		var ddReq = internalpb.CreatePartitionRequest{}
		err = proto.Unmarshal(ddOp.Body, &ddReq)
		assert.Nil(t, err)
		assert.Equal(t, collMeta.ID, ddReq.CollectionID)
		assert.Equal(t, collMeta.PartitionIDs[1], ddReq.PartitionID)

		err = core.reSendDdMsg(core.ctx, true)
		assert.Nil(t, err)
	})

	wg.Add(1)
	t.Run("has partition", func(t *testing.T) {
		defer wg.Done()
		req := &milvuspb.HasPartitionRequest{
			Base: &commonpb.MsgBase{
				MsgType:   commonpb.MsgType_HasPartition,
				MsgID:     150,
				Timestamp: 150,
				SourceID:  150,
			},
			DbName:         dbName,
			CollectionName: collName,
			PartitionName:  partName,
		}
		rsp, err := core.HasPartition(ctx, req)
		assert.Nil(t, err)
		assert.Equal(t, commonpb.ErrorCode_Success, rsp.Status.ErrorCode)
		assert.Equal(t, true, rsp.Value)
	})

	wg.Add(1)
	t.Run("show partition", func(t *testing.T) {
		defer wg.Done()
		coll, err := core.MetaTable.GetCollectionByName(collName, 0)
		assert.Nil(t, err)
		req := &milvuspb.ShowPartitionsRequest{
			Base: &commonpb.MsgBase{
				MsgType:   commonpb.MsgType_ShowPartitions,
				MsgID:     160,
				Timestamp: 160,
				SourceID:  160,
			},
			DbName:         dbName,
			CollectionName: collName,
			CollectionID:   coll.ID,
		}
		rsp, err := core.ShowPartitions(ctx, req)
		assert.Nil(t, err)
		assert.Equal(t, commonpb.ErrorCode_Success, rsp.Status.ErrorCode)
		assert.Equal(t, 2, len(rsp.PartitionNames))
		assert.Equal(t, 2, len(rsp.PartitionIDs))
	})

	wg.Add(1)
	t.Run("show segment", func(t *testing.T) {
		defer wg.Done()
		coll, err := core.MetaTable.GetCollectionByName(collName, 0)
		assert.Nil(t, err)
		partID := coll.PartitionIDs[1]
		dm.mu.Lock()
		dm.segs = []typeutil.UniqueID{1000, 1001, 1002, 1003, 1004, 1005}
		dm.mu.Unlock()

		req := &milvuspb.ShowSegmentsRequest{
			Base: &commonpb.MsgBase{
				MsgType:   commonpb.MsgType_ShowSegments,
				MsgID:     170,
				Timestamp: 170,
				SourceID:  170,
			},
			CollectionID: coll.GetID(),
			PartitionID:  partID,
		}
		rsp, err := core.ShowSegments(ctx, req)
		assert.Nil(t, err)
		assert.Equal(t, commonpb.ErrorCode_Success, rsp.Status.ErrorCode)
		assert.Equal(t, int64(1000), rsp.SegmentIDs[0])
		assert.Equal(t, int64(1001), rsp.SegmentIDs[1])
		assert.Equal(t, int64(1002), rsp.SegmentIDs[2])
		assert.Equal(t, int64(1003), rsp.SegmentIDs[3])
		assert.Equal(t, int64(1004), rsp.SegmentIDs[4])
		assert.Equal(t, int64(1005), rsp.SegmentIDs[5])
		assert.Equal(t, 6, len(rsp.SegmentIDs))
	})

	wg.Add(1)
	t.Run("create index", func(t *testing.T) {
		defer wg.Done()
		req := &milvuspb.CreateIndexRequest{
			Base: &commonpb.MsgBase{
				MsgType:   commonpb.MsgType_CreateIndex,
				MsgID:     180,
				Timestamp: 180,
				SourceID:  180,
			},
			DbName:         "",
			CollectionName: collName,
			FieldName:      "vector",
			ExtraParams: []*commonpb.KeyValuePair{
				{
					Key:   "ik2",
					Value: "iv2",
				},
			},
		}
		collMeta, err := core.MetaTable.GetCollectionByName(collName, 0)
		assert.Nil(t, err)
		assert.Equal(t, 0, len(collMeta.FieldIndexes))

		rsp, err := core.CreateIndex(ctx, req)
		assert.Nil(t, err)
		assert.Equal(t, commonpb.ErrorCode_Success, rsp.ErrorCode)
		time.Sleep(100 * time.Millisecond)
		files := im.getFileArray()
		assert.Equal(t, 6*3, len(files))
		assert.ElementsMatch(t, files,
			[]string{"file0-100", "file1-100", "file2-100",
				"file0-100", "file1-100", "file2-100",
				"file0-100", "file1-100", "file2-100",
				"file0-100", "file1-100", "file2-100",
				"file0-100", "file1-100", "file2-100",
				"file0-100", "file1-100", "file2-100"})
		collMeta, err = core.MetaTable.GetCollectionByName(collName, 0)
		assert.Nil(t, err)
		assert.Equal(t, 1, len(collMeta.FieldIndexes))
		idxMeta, err := core.MetaTable.GetIndexByID(collMeta.FieldIndexes[0].IndexID)
		assert.Nil(t, err)
		assert.Equal(t, Params.CommonCfg.DefaultIndexName, idxMeta.IndexName)

		req.FieldName = "no field"
		rsp, err = core.CreateIndex(ctx, req)
		assert.Nil(t, err)
		assert.NotEqual(t, commonpb.ErrorCode_Success, rsp.ErrorCode)
	})

	wg.Add(1)
	t.Run("describe segment", func(t *testing.T) {
		defer wg.Done()
		coll, err := core.MetaTable.GetCollectionByName(collName, 0)
		assert.Nil(t, err)

		req := &milvuspb.DescribeSegmentRequest{
			Base: &commonpb.MsgBase{
				MsgType:   commonpb.MsgType_DescribeSegment,
				MsgID:     190,
				Timestamp: 190,
				SourceID:  190,
			},
			CollectionID: coll.ID,
			SegmentID:    1000,
		}
		rsp, err := core.DescribeSegment(ctx, req)
		assert.Nil(t, err)
		assert.Equal(t, commonpb.ErrorCode_Success, rsp.Status.ErrorCode)
		t.Logf("index id = %d", rsp.IndexID)
	})

	wg.Add(1)
	t.Run("describe index", func(t *testing.T) {
		defer wg.Done()
		req := &milvuspb.DescribeIndexRequest{
			Base: &commonpb.MsgBase{
				MsgType:   commonpb.MsgType_DescribeIndex,
				MsgID:     200,
				Timestamp: 200,
				SourceID:  200,
			},
			DbName:         "",
			CollectionName: collName,
			FieldName:      "vector",
			IndexName:      "",
		}
		rsp, err := core.DescribeIndex(ctx, req)
		assert.Nil(t, err)
		assert.Equal(t, commonpb.ErrorCode_Success, rsp.Status.ErrorCode)
		assert.Equal(t, 1, len(rsp.IndexDescriptions))
		assert.Equal(t, Params.CommonCfg.DefaultIndexName, rsp.IndexDescriptions[0].IndexName)
		assert.Equal(t, "vector", rsp.IndexDescriptions[0].FieldName)
	})

	wg.Add(1)
	t.Run("describe index not exist", func(t *testing.T) {
		defer wg.Done()
		req := &milvuspb.DescribeIndexRequest{
			Base: &commonpb.MsgBase{
				MsgType:   commonpb.MsgType_DescribeIndex,
				MsgID:     200,
				Timestamp: 200,
				SourceID:  200,
			},
			DbName:         "",
			CollectionName: collName,
			FieldName:      "vector",
			IndexName:      "not-exist-index",
		}
		rsp, err := core.DescribeIndex(ctx, req)
		assert.Nil(t, err)
		assert.Equal(t, commonpb.ErrorCode_IndexNotExist, rsp.Status.ErrorCode)
		assert.Equal(t, 0, len(rsp.IndexDescriptions))
	})

	wg.Add(1)
	t.Run("count complete index", func(t *testing.T) {
		defer wg.Done()
		coll, err := core.MetaTable.GetCollectionByName(collName, 0)
		assert.NoError(t, err)
		// Normal case.
		count, err := core.CountCompleteIndex(context.WithValue(ctx, ctxKey{}, ""),
			collName, coll.ID, []UniqueID{1000, 1001, 1002})
		assert.NoError(t, err)
		assert.Equal(t, 3, count)
		// Case with an empty result.
		count, err = core.CountCompleteIndex(ctx, collName, coll.ID, []UniqueID{})
		assert.NoError(t, err)
		assert.Equal(t, 0, count)
		// Case where GetIndexStates failed with error.
		_, err = core.CountCompleteIndex(context.WithValue(ctx, ctxKey{}, returnError),
			collName, coll.ID, []UniqueID{1000, 1001, 1002})
		assert.Error(t, err)
		// Case where GetIndexStates failed with bad status.
		_, err = core.CountCompleteIndex(context.WithValue(ctx, ctxKey{}, returnUnsuccessfulStatus),
			collName, coll.ID, []UniqueID{1000, 1001, 1002})
		assert.Error(t, err)
	})

	wg.Add(1)
	t.Run("flush segment", func(t *testing.T) {
		defer wg.Done()
		coll, err := core.MetaTable.GetCollectionByName(collName, 0)
		assert.Nil(t, err)
		partID := coll.PartitionIDs[1]

		flushMsg := datapb.SegmentFlushCompletedMsg{
			Base: &commonpb.MsgBase{
				MsgType: commonpb.MsgType_SegmentFlushDone,
			},
			Segment: &datapb.SegmentInfo{
				ID:           segID,
				CollectionID: coll.ID,
				PartitionID:  partID,
			},
		}
		st, err := core.SegmentFlushCompleted(ctx, &flushMsg)
		assert.Nil(t, err)
		assert.Equal(t, st.ErrorCode, commonpb.ErrorCode_Success)

		req := &milvuspb.DescribeIndexRequest{
			Base: &commonpb.MsgBase{
				MsgType:   commonpb.MsgType_DescribeIndex,
				MsgID:     210,
				Timestamp: 210,
				SourceID:  210,
			},
			DbName:         "",
			CollectionName: collName,
			FieldName:      "vector",
			IndexName:      "",
		}
		rsp, err := core.DescribeIndex(ctx, req)
		assert.Nil(t, err)
		assert.Equal(t, commonpb.ErrorCode_Success, rsp.Status.ErrorCode)
		assert.Equal(t, 1, len(rsp.IndexDescriptions))
		assert.Equal(t, Params.CommonCfg.DefaultIndexName, rsp.IndexDescriptions[0].IndexName)
	})

	wg.Add(1)
	t.Run("import", func(t *testing.T) {
		defer wg.Done()
		req := &milvuspb.ImportRequest{
			CollectionName: collName,
			PartitionName:  partName,
			RowBased:       true,
			Files:          []string{"f1", "f2", "f3"},
		}
		coll, err := core.MetaTable.GetCollectionByName(collName, 0)
		assert.NoError(t, err)
		core.MetaTable.collName2ID[collName] = coll.GetID()
		rsp, err := core.Import(ctx, req)
		assert.NoError(t, err)
		assert.Equal(t, commonpb.ErrorCode_Success, rsp.Status.ErrorCode)
	})

	wg.Add(1)
	t.Run("import w/ collection ID not found", func(t *testing.T) {
		defer wg.Done()
		req := &milvuspb.ImportRequest{
			CollectionName: "bad name",
			PartitionName:  partName,
			RowBased:       true,
			Files:          []string{"f1", "f2", "f3"},
		}
		_, err := core.Import(ctx, req)
		assert.Error(t, err)
	})

	wg.Add(1)
	t.Run("get import state", func(t *testing.T) {
		defer wg.Done()
		req := &milvuspb.GetImportStateRequest{
			Task: 0,
		}
		rsp, err := core.GetImportState(ctx, req)
		assert.Nil(t, err)
		assert.Equal(t, commonpb.ErrorCode_Success, rsp.Status.ErrorCode)
	})

	wg.Add(1)
<<<<<<< HEAD
	t.Run("report import succeed", func(t *testing.T) {
		defer wg.Done()
		req := &rootcoordpb.ImportResult{
			TaskId:   0,
			RowCount: 100,
		}
		rsp, err := core.ReportImport(ctx, req)
		assert.NoError(t, err)
		assert.Equal(t, commonpb.ErrorCode_Success, rsp.ErrorCode)
		time.Sleep(500 * time.Millisecond)
	})

	wg.Add(1)
=======
>>>>>>> 8989394d
	t.Run("report import task timeout", func(t *testing.T) {
		defer wg.Done()
		coll, err := core.MetaTable.GetCollectionByName(collName, 0)
		assert.Nil(t, err)
		req := &rootcoordpb.ImportResult{
			TaskId:   1,
			RowCount: 100,
<<<<<<< HEAD
			Segments: []int64{1000, 1001, 1002},
=======
			Segments: []int64{1003, 1004, 1005},
>>>>>>> 8989394d
		}

		for _, segmentID := range []int64{1003, 1004, 1005} {
			describeSegmentRequest := &milvuspb.DescribeSegmentRequest{
				Base: &commonpb.MsgBase{
					MsgType: commonpb.MsgType_DescribeSegment,
				},
				CollectionID: coll.ID,
				SegmentID:    segmentID,
			}
			segDesc, err := core.DescribeSegment(ctx, describeSegmentRequest)
			assert.NoError(t, err)
			disabledIndexBuildID = append(disabledIndexBuildID, segDesc.BuildID)
		}

		rsp, err := core.ReportImport(context.WithValue(ctx, ctxKey{}, ""), req)
		assert.NoError(t, err)
		assert.Equal(t, commonpb.ErrorCode_Success, rsp.ErrorCode)
		time.Sleep(500 * time.Millisecond)
	})

	wg.Add(1)
	t.Run("report import update import task fail", func(t *testing.T) {
		defer wg.Done()
		// Case where report import request is nil.
<<<<<<< HEAD
		resp, err := core.ReportImport(ctx, nil)
=======
		resp, err := core.ReportImport(context.WithValue(ctx, ctxKey{}, ""), nil)
>>>>>>> 8989394d
		assert.NoError(t, err)
		assert.Equal(t, commonpb.ErrorCode_UpdateImportTaskFailure, resp.ErrorCode)
	})

	wg.Add(1)
<<<<<<< HEAD
=======
	t.Run("report import collection name not found", func(t *testing.T) {
		defer wg.Done()

		req := &milvuspb.ImportRequest{
			CollectionName: "new" + collName,
			PartitionName:  partName,
			RowBased:       true,
			Files:          []string{"f1", "f2", "f3"},
		}
		core.MetaTable.collName2ID["new"+collName] = 123
		rsp, err := core.Import(ctx, req)
		assert.NoError(t, err)
		assert.Equal(t, commonpb.ErrorCode_Success, rsp.Status.ErrorCode)
		delete(core.MetaTable.collName2ID, "new"+collName)

		reqIR := &rootcoordpb.ImportResult{
			TaskId:   3,
			RowCount: 100,
			Segments: []int64{1003, 1004, 1005},
		}
		// Case where report import request is nil.
		resp, err := core.ReportImport(context.WithValue(ctx, ctxKey{}, ""), reqIR)
		assert.NoError(t, err)
		assert.Equal(t, commonpb.ErrorCode_CollectionNameNotFound, resp.ErrorCode)
	})

	wg.Add(1)
>>>>>>> 8989394d
	t.Run("report import segments online ready", func(t *testing.T) {
		defer wg.Done()
		req := &rootcoordpb.ImportResult{
			TaskId:   0,
			RowCount: 100,
			Segments: []int64{1000, 1001, 1002},
		}
		resp, err := core.ReportImport(context.WithValue(ctx, ctxKey{}, ""), req)
		assert.NoError(t, err)
		assert.Equal(t, commonpb.ErrorCode_Success, resp.ErrorCode)
		time.Sleep(500 * time.Millisecond)
	})

	wg.Add(1)
	t.Run("over ride index", func(t *testing.T) {
		defer wg.Done()
		req := &milvuspb.CreateIndexRequest{
			Base: &commonpb.MsgBase{
				MsgType:   commonpb.MsgType_CreateIndex,
				MsgID:     211,
				Timestamp: 211,
				SourceID:  211,
			},
			DbName:         "",
			CollectionName: collName,
			FieldName:      "vector",
			ExtraParams: []*commonpb.KeyValuePair{
				{
					Key:   "ik3",
					Value: "iv3",
				},
			},
		}

		collMeta, err := core.MetaTable.GetCollectionByName(collName, 0)
		assert.Nil(t, err)
		assert.Equal(t, 1, len(collMeta.FieldIndexes))
		oldIdx := collMeta.FieldIndexes[0].IndexID

		rsp, err := core.CreateIndex(ctx, req)
		assert.Nil(t, err)
		assert.Equal(t, commonpb.ErrorCode_Success, rsp.ErrorCode)
		time.Sleep(100 * time.Millisecond)

		collMeta, err = core.MetaTable.GetCollectionByName(collName, 0)
		assert.Nil(t, err)
		assert.Equal(t, 2, len(collMeta.FieldIndexes))
		assert.Equal(t, oldIdx, collMeta.FieldIndexes[0].IndexID)

		idxMeta, err := core.MetaTable.GetIndexByID(collMeta.FieldIndexes[1].IndexID)
		assert.Nil(t, err)
		assert.Equal(t, Params.CommonCfg.DefaultIndexName, idxMeta.IndexName)

		idxMeta, err = core.MetaTable.GetIndexByID(collMeta.FieldIndexes[0].IndexID)
		assert.Nil(t, err)
		assert.Equal(t, Params.CommonCfg.DefaultIndexName+"_bak", idxMeta.IndexName)

	})

	wg.Add(1)
	t.Run("drop index", func(t *testing.T) {
		defer wg.Done()
		req := &milvuspb.DropIndexRequest{
			Base: &commonpb.MsgBase{
				MsgType:   commonpb.MsgType_DropIndex,
				MsgID:     215,
				Timestamp: 215,
				SourceID:  215,
			},
			DbName:         "",
			CollectionName: collName,
			FieldName:      "vector",
			IndexName:      Params.CommonCfg.DefaultIndexName,
		}
		_, idx, err := core.MetaTable.GetIndexByName(collName, Params.CommonCfg.DefaultIndexName)
		assert.Nil(t, err)
		assert.Equal(t, 1, len(idx))

		rsp, err := core.DropIndex(ctx, req)
		assert.Nil(t, err)
		assert.Equal(t, commonpb.ErrorCode_Success, rsp.ErrorCode)

		im.mutex.Lock()
		assert.Equal(t, 1, len(im.idxDropID))
		assert.Equal(t, idx[0].IndexID, im.idxDropID[0])
		im.mutex.Unlock()

		_, idx, err = core.MetaTable.GetIndexByName(collName, Params.CommonCfg.DefaultIndexName)
		assert.Nil(t, err)
		assert.Equal(t, 0, len(idx))
	})

	wg.Add(1)
	t.Run("drop partition", func(t *testing.T) {
		defer wg.Done()
		req := &milvuspb.DropPartitionRequest{
			Base: &commonpb.MsgBase{
				MsgType:   commonpb.MsgType_DropPartition,
				MsgID:     220,
				Timestamp: 220,
				SourceID:  220,
			},
			DbName:         dbName,
			CollectionName: collName,
			PartitionName:  partName,
		}
		collMeta, err := core.MetaTable.GetCollectionByName(collName, 0)
		assert.Nil(t, err)
		dropPartID := collMeta.PartitionIDs[1]
		status, err := core.DropPartition(ctx, req)
		assert.Nil(t, err)
		assert.Equal(t, commonpb.ErrorCode_Success, status.ErrorCode)
		collMeta, err = core.MetaTable.GetCollectionByName(collName, 0)
		assert.Nil(t, err)
		assert.Equal(t, 1, len(collMeta.PartitionIDs))
		partName, err := core.MetaTable.GetPartitionNameByID(collMeta.ID, collMeta.PartitionIDs[0], 0)
		assert.Nil(t, err)
		assert.Equal(t, Params.CommonCfg.DefaultPartitionName, partName)

		msgs := getNotTtMsg(ctx, 1, dmlStream.Chan())
		assert.Equal(t, 1, len(msgs))
		dmsg, ok := (msgs[0]).(*msgstream.DropPartitionMsg)
		assert.True(t, ok)
		assert.Equal(t, collMeta.ID, dmsg.CollectionID)
		assert.Equal(t, dropPartID, dmsg.PartitionID)

		assert.Equal(t, 2, len(pnm.GetCollArray()))
		assert.Equal(t, collName, pnm.GetCollArray()[1])

		// check DD operation info
		flag, err := core.MetaTable.txn.Load(DDMsgSendPrefix)
		assert.Nil(t, err)
		assert.Equal(t, "true", flag)
		ddOpStr, err := core.MetaTable.txn.Load(DDOperationPrefix)
		assert.Nil(t, err)
		var ddOp DdOperation
		err = DecodeDdOperation(ddOpStr, &ddOp)
		assert.Nil(t, err)
		assert.Equal(t, DropPartitionDDType, ddOp.Type)

		var ddReq = internalpb.DropPartitionRequest{}
		err = proto.Unmarshal(ddOp.Body, &ddReq)
		assert.Nil(t, err)
		assert.Equal(t, collMeta.ID, ddReq.CollectionID)
		assert.Equal(t, dropPartID, ddReq.PartitionID)

		err = core.reSendDdMsg(core.ctx, true)
		assert.Nil(t, err)
	})

	wg.Add(1)
	t.Run("remove DQL msgstream", func(t *testing.T) {
		defer wg.Done()
		collMeta, err := core.MetaTable.GetCollectionByName(collName, 0)
		assert.Nil(t, err)

		req := &proxypb.ReleaseDQLMessageStreamRequest{
			Base: &commonpb.MsgBase{
				MsgType:  commonpb.MsgType_RemoveQueryChannels,
				SourceID: core.session.ServerID,
			},
			CollectionID: collMeta.ID,
		}
		status, err := core.ReleaseDQLMessageStream(core.ctx, req)
		assert.Nil(t, err)
		assert.Equal(t, commonpb.ErrorCode_Success, status.ErrorCode)
	})

	wg.Add(1)
	t.Run("drop collection", func(t *testing.T) {
		defer wg.Done()
		req := &milvuspb.DropCollectionRequest{
			Base: &commonpb.MsgBase{
				MsgType:   commonpb.MsgType_DropCollection,
				MsgID:     230,
				Timestamp: 230,
				SourceID:  230,
			},
			DbName:         dbName,
			CollectionName: collName,
		}
		collMeta, err := core.MetaTable.GetCollectionByName(collName, 0)
		assert.Nil(t, err)
		status, err := core.DropCollection(ctx, req)
		assert.Nil(t, err)
		assert.Equal(t, commonpb.ErrorCode_Success, status.ErrorCode)

		vChanName := collMeta.VirtualChannelNames[0]
		assert.Equal(t, collMeta.PhysicalChannelNames[0], funcutil.ToPhysicalChannel(vChanName))

		msgs := getNotTtMsg(ctx, 1, dmlStream.Chan())
		assert.Equal(t, 1, len(msgs))
		dmsg, ok := (msgs[0]).(*msgstream.DropCollectionMsg)
		assert.True(t, ok)
		assert.Equal(t, collMeta.ID, dmsg.CollectionID)
		collArray := pnm.GetCollArray()
		assert.Equal(t, 3, len(collArray))
		assert.Equal(t, collName, collArray[2])

		time.Sleep(100 * time.Millisecond)
		qm.mutex.Lock()
		assert.Equal(t, 1, len(qm.collID))
		assert.Equal(t, collMeta.ID, qm.collID[0])
		qm.mutex.Unlock()

		req = &milvuspb.DropCollectionRequest{
			Base: &commonpb.MsgBase{
				MsgType:   commonpb.MsgType_DropCollection,
				MsgID:     231,
				Timestamp: 231,
				SourceID:  231,
			},
			DbName:         dbName,
			CollectionName: collName,
		}
		status, err = core.DropCollection(ctx, req)
		assert.Nil(t, err)
		assert.Equal(t, commonpb.ErrorCode_UnexpectedError, status.ErrorCode)
		time.Sleep(100 * time.Millisecond)
		collArray = pnm.GetCollArray()
		assert.Equal(t, 3, len(collArray))
		assert.Equal(t, collName, collArray[2])

		// check DD operation info
		flag, err := core.MetaTable.txn.Load(DDMsgSendPrefix)
		assert.Nil(t, err)
		assert.Equal(t, "true", flag)
		ddOpStr, err := core.MetaTable.txn.Load(DDOperationPrefix)
		assert.Nil(t, err)
		var ddOp DdOperation
		err = DecodeDdOperation(ddOpStr, &ddOp)
		assert.Nil(t, err)
		assert.Equal(t, DropCollectionDDType, ddOp.Type)

		var ddReq = internalpb.DropCollectionRequest{}
		err = proto.Unmarshal(ddOp.Body, &ddReq)
		assert.Nil(t, err)
		assert.Equal(t, collMeta.ID, ddReq.CollectionID)

		err = core.reSendDdMsg(core.ctx, true)
		assert.Nil(t, err)
	})

	wg.Add(1)
	t.Run("context_cancel", func(t *testing.T) {
		defer wg.Done()
		ctx2, cancel2 := context.WithTimeout(ctx, time.Millisecond*100)
		defer cancel2()
		time.Sleep(100 * time.Millisecond)
		st, err := core.CreateCollection(ctx2, &milvuspb.CreateCollectionRequest{
			Base: &commonpb.MsgBase{
				MsgType:   commonpb.MsgType_CreateCollection,
				MsgID:     1000,
				Timestamp: 1000,
				SourceID:  1000,
			},
		})
		assert.Nil(t, err)
		assert.NotEqual(t, commonpb.ErrorCode_Success, st.ErrorCode)

		st, err = core.DropCollection(ctx2, &milvuspb.DropCollectionRequest{
			Base: &commonpb.MsgBase{
				MsgType:   commonpb.MsgType_DropCollection,
				MsgID:     1001,
				Timestamp: 1001,
				SourceID:  1001,
			},
		})
		assert.Nil(t, err)
		assert.NotEqual(t, commonpb.ErrorCode_Success, st.ErrorCode)

		rsp1, err := core.HasCollection(ctx2, &milvuspb.HasCollectionRequest{
			Base: &commonpb.MsgBase{
				MsgType:   commonpb.MsgType_HasCollection,
				MsgID:     1002,
				Timestamp: 1002,
				SourceID:  1002,
			},
		})
		assert.Nil(t, err)
		assert.NotEqual(t, commonpb.ErrorCode_Success, rsp1.Status.ErrorCode)

		rsp2, err := core.DescribeCollection(ctx2, &milvuspb.DescribeCollectionRequest{
			Base: &commonpb.MsgBase{
				MsgType:   commonpb.MsgType_DescribeCollection,
				MsgID:     1003,
				Timestamp: 1003,
				SourceID:  1003,
			},
		})
		assert.Nil(t, err)
		assert.NotEqual(t, commonpb.ErrorCode_Success, rsp2.Status.ErrorCode)

		rsp3, err := core.ShowCollections(ctx2, &milvuspb.ShowCollectionsRequest{
			Base: &commonpb.MsgBase{
				MsgType:   commonpb.MsgType_ShowCollections,
				MsgID:     1004,
				Timestamp: 1004,
				SourceID:  1004,
			},
		})
		assert.Nil(t, err)
		assert.NotEqual(t, commonpb.ErrorCode_Success, rsp3.Status.ErrorCode)

		st, err = core.CreatePartition(ctx2, &milvuspb.CreatePartitionRequest{
			Base: &commonpb.MsgBase{
				MsgType:   commonpb.MsgType_CreatePartition,
				MsgID:     1005,
				Timestamp: 1005,
				SourceID:  1005,
			},
		})
		assert.Nil(t, err)
		assert.NotEqual(t, commonpb.ErrorCode_Success, st.ErrorCode)

		st, err = core.DropPartition(ctx2, &milvuspb.DropPartitionRequest{
			Base: &commonpb.MsgBase{
				MsgType:   commonpb.MsgType_DropPartition,
				MsgID:     1006,
				Timestamp: 1006,
				SourceID:  1006,
			},
		})
		assert.Nil(t, err)
		assert.NotEqual(t, commonpb.ErrorCode_Success, st.ErrorCode)

		rsp4, err := core.HasPartition(ctx2, &milvuspb.HasPartitionRequest{
			Base: &commonpb.MsgBase{
				MsgType:   commonpb.MsgType_HasPartition,
				MsgID:     1007,
				Timestamp: 1007,
				SourceID:  1007,
			},
		})
		assert.Nil(t, err)
		assert.NotEqual(t, commonpb.ErrorCode_Success, rsp4.Status.ErrorCode)

		rsp5, err := core.ShowPartitions(ctx2, &milvuspb.ShowPartitionsRequest{
			Base: &commonpb.MsgBase{
				MsgType:   commonpb.MsgType_ShowPartitions,
				MsgID:     1008,
				Timestamp: 1008,
				SourceID:  1008,
			},
		})
		assert.Nil(t, err)
		assert.NotEqual(t, commonpb.ErrorCode_Success, rsp5.Status.ErrorCode)

		st, err = core.CreateIndex(ctx2, &milvuspb.CreateIndexRequest{
			Base: &commonpb.MsgBase{
				MsgType:   commonpb.MsgType_CreateIndex,
				MsgID:     1009,
				Timestamp: 1009,
				SourceID:  1009,
			},
		})
		assert.Nil(t, err)
		assert.NotEqual(t, commonpb.ErrorCode_Success, st.ErrorCode)

		rsp6, err := core.DescribeIndex(ctx2, &milvuspb.DescribeIndexRequest{
			Base: &commonpb.MsgBase{
				MsgType:   commonpb.MsgType_DescribeIndex,
				MsgID:     1010,
				Timestamp: 1010,
				SourceID:  1010,
			},
		})
		assert.Nil(t, err)
		assert.NotEqual(t, commonpb.ErrorCode_Success, rsp6.Status.ErrorCode)

		st, err = core.DropIndex(ctx2, &milvuspb.DropIndexRequest{
			Base: &commonpb.MsgBase{
				MsgType:   commonpb.MsgType_DropIndex,
				MsgID:     1011,
				Timestamp: 1011,
				SourceID:  1011,
			},
		})
		assert.Nil(t, err)
		assert.NotEqual(t, commonpb.ErrorCode_Success, st.ErrorCode)

		rsp7, err := core.DescribeSegment(ctx2, &milvuspb.DescribeSegmentRequest{
			Base: &commonpb.MsgBase{
				MsgType:   commonpb.MsgType_DescribeSegment,
				MsgID:     1012,
				Timestamp: 1012,
				SourceID:  1012,
			},
		})
		assert.Nil(t, err)
		assert.NotEqual(t, commonpb.ErrorCode_Success, rsp7.Status.ErrorCode)

		rsp8, err := core.ShowSegments(ctx2, &milvuspb.ShowSegmentsRequest{
			Base: &commonpb.MsgBase{
				MsgType:   commonpb.MsgType_ShowSegments,
				MsgID:     1013,
				Timestamp: 1013,
				SourceID:  1013,
			},
		})
		assert.Nil(t, err)
		assert.NotEqual(t, commonpb.ErrorCode_Success, rsp8.Status.ErrorCode)
		time.Sleep(1 * time.Second)
	})

	wg.Add(1)
	t.Run("undefined req type", func(t *testing.T) {
		defer wg.Done()
		st, err := core.CreateCollection(ctx, &milvuspb.CreateCollectionRequest{
			Base: &commonpb.MsgBase{
				MsgType:   commonpb.MsgType_Undefined,
				MsgID:     2000,
				Timestamp: 2000,
				SourceID:  2000,
			},
		})
		assert.Nil(t, err)
		assert.NotEqual(t, commonpb.ErrorCode_Success, st.ErrorCode)

		st, err = core.DropCollection(ctx, &milvuspb.DropCollectionRequest{
			Base: &commonpb.MsgBase{
				MsgType:   commonpb.MsgType_Undefined,
				MsgID:     2001,
				Timestamp: 2001,
				SourceID:  2001,
			},
		})
		assert.Nil(t, err)
		assert.NotEqual(t, commonpb.ErrorCode_Success, st.ErrorCode)

		rsp1, err := core.HasCollection(ctx, &milvuspb.HasCollectionRequest{
			Base: &commonpb.MsgBase{
				MsgType:   commonpb.MsgType_Undefined,
				MsgID:     2002,
				Timestamp: 2002,
				SourceID:  2002,
			},
		})
		assert.Nil(t, err)
		assert.NotEqual(t, commonpb.ErrorCode_Success, rsp1.Status.ErrorCode)

		rsp2, err := core.DescribeCollection(ctx, &milvuspb.DescribeCollectionRequest{
			Base: &commonpb.MsgBase{
				MsgType:   commonpb.MsgType_Undefined,
				MsgID:     2003,
				Timestamp: 2003,
				SourceID:  2003,
			},
		})
		assert.Nil(t, err)
		assert.NotEqual(t, commonpb.ErrorCode_Success, rsp2.Status.ErrorCode)

		rsp3, err := core.ShowCollections(ctx, &milvuspb.ShowCollectionsRequest{
			Base: &commonpb.MsgBase{
				MsgType:   commonpb.MsgType_Undefined,
				MsgID:     2004,
				Timestamp: 2004,
				SourceID:  2004,
			},
		})
		assert.Nil(t, err)
		assert.NotEqual(t, commonpb.ErrorCode_Success, rsp3.Status.ErrorCode)

		st, err = core.CreatePartition(ctx, &milvuspb.CreatePartitionRequest{
			Base: &commonpb.MsgBase{
				MsgType:   commonpb.MsgType_Undefined,
				MsgID:     2005,
				Timestamp: 2005,
				SourceID:  2005,
			},
		})
		assert.Nil(t, err)
		assert.NotEqual(t, commonpb.ErrorCode_Success, st.ErrorCode)

		st, err = core.DropPartition(ctx, &milvuspb.DropPartitionRequest{
			Base: &commonpb.MsgBase{
				MsgType:   commonpb.MsgType_Undefined,
				MsgID:     2006,
				Timestamp: 2006,
				SourceID:  2006,
			},
		})
		assert.Nil(t, err)
		assert.NotEqual(t, commonpb.ErrorCode_Success, st.ErrorCode)

		rsp4, err := core.HasPartition(ctx, &milvuspb.HasPartitionRequest{
			Base: &commonpb.MsgBase{
				MsgType:   commonpb.MsgType_Undefined,
				MsgID:     2007,
				Timestamp: 2007,
				SourceID:  2007,
			},
		})
		assert.Nil(t, err)
		assert.NotEqual(t, commonpb.ErrorCode_Success, rsp4.Status.ErrorCode)

		rsp5, err := core.ShowPartitions(ctx, &milvuspb.ShowPartitionsRequest{
			Base: &commonpb.MsgBase{
				MsgType:   commonpb.MsgType_Undefined,
				MsgID:     2008,
				Timestamp: 2008,
				SourceID:  2008,
			},
		})
		assert.Nil(t, err)
		assert.NotEqual(t, commonpb.ErrorCode_Success, rsp5.Status.ErrorCode)

		st, err = core.CreateIndex(ctx, &milvuspb.CreateIndexRequest{
			Base: &commonpb.MsgBase{
				MsgType:   commonpb.MsgType_Undefined,
				MsgID:     2009,
				Timestamp: 2009,
				SourceID:  2009,
			},
		})
		assert.Nil(t, err)
		assert.NotEqual(t, commonpb.ErrorCode_Success, st.ErrorCode)

		rsp6, err := core.DescribeIndex(ctx, &milvuspb.DescribeIndexRequest{
			Base: &commonpb.MsgBase{
				MsgType:   commonpb.MsgType_Undefined,
				MsgID:     2010,
				Timestamp: 2010,
				SourceID:  2010,
			},
		})
		assert.Nil(t, err)
		assert.NotEqual(t, commonpb.ErrorCode_Success, rsp6.Status.ErrorCode)

		st, err = core.DropIndex(ctx, &milvuspb.DropIndexRequest{
			Base: &commonpb.MsgBase{
				MsgType:   commonpb.MsgType_Undefined,
				MsgID:     2011,
				Timestamp: 2011,
				SourceID:  2011,
			},
		})
		assert.Nil(t, err)
		assert.NotEqual(t, commonpb.ErrorCode_Success, st.ErrorCode)

		rsp7, err := core.DescribeSegment(ctx, &milvuspb.DescribeSegmentRequest{
			Base: &commonpb.MsgBase{
				MsgType:   commonpb.MsgType_Undefined,
				MsgID:     2012,
				Timestamp: 2012,
				SourceID:  2012,
			},
		})
		assert.Nil(t, err)
		assert.NotEqual(t, commonpb.ErrorCode_Success, rsp7.Status.ErrorCode)

		rsp8, err := core.ShowSegments(ctx, &milvuspb.ShowSegmentsRequest{
			Base: &commonpb.MsgBase{
				MsgType:   commonpb.MsgType_Undefined,
				MsgID:     2013,
				Timestamp: 2013,
				SourceID:  2013,
			},
		})
		assert.Nil(t, err)
		assert.NotEqual(t, commonpb.ErrorCode_Success, rsp8.Status.ErrorCode)

	})

	wg.Add(1)
	t.Run("alloc time tick", func(t *testing.T) {
		defer wg.Done()
		req := &rootcoordpb.AllocTimestampRequest{
			Base: &commonpb.MsgBase{
				MsgType:   commonpb.MsgType_Undefined,
				MsgID:     3000,
				Timestamp: 3000,
				SourceID:  3000,
			},
			Count: 1,
		}
		rsp, err := core.AllocTimestamp(ctx, req)
		assert.Nil(t, err)
		assert.Equal(t, uint32(1), rsp.Count)
		assert.NotZero(t, rsp.Timestamp)
	})

	wg.Add(1)
	t.Run("alloc id", func(t *testing.T) {
		defer wg.Done()
		req := &rootcoordpb.AllocIDRequest{
			Base: &commonpb.MsgBase{
				MsgType:   commonpb.MsgType_Undefined,
				MsgID:     3001,
				Timestamp: 3001,
				SourceID:  3001,
			},
			Count: 1,
		}
		rsp, err := core.AllocID(ctx, req)
		assert.Nil(t, err)
		assert.Equal(t, uint32(1), rsp.Count)
		assert.NotZero(t, rsp.ID)
	})

	wg.Add(1)
	t.Run("get_channels", func(t *testing.T) {
		defer wg.Done()
		_, err := core.GetTimeTickChannel(ctx)
		assert.Nil(t, err)
		_, err = core.GetStatisticsChannel(ctx)
		assert.Nil(t, err)
	})

	wg.Add(1)
	t.Run("channel timetick", func(t *testing.T) {
		defer wg.Done()
		const (
			proxyIDInvalid = 102
			proxyName0     = "proxy_0"
			proxyName1     = "proxy_1"
			chanName0      = "c0"
			chanName1      = "c1"
			chanName2      = "c2"
			ts0            = uint64(100)
			ts1            = uint64(120)
			ts2            = uint64(150)
		)
		numChan := core.chanTimeTick.getDmlChannelNum()
		p1 := sessionutil.Session{
			ServerID: 100,
		}
		p2 := sessionutil.Session{
			ServerID: 101,
		}
		ctx2, cancel2 := context.WithTimeout(ctx, RequestTimeout)
		defer cancel2()
		s1, err := json.Marshal(&p1)
		assert.Nil(t, err)
		s2, err := json.Marshal(&p2)
		assert.Nil(t, err)

		proxy1 := path.Join(sessKey, typeutil.ProxyRole) + "-1"
		proxy2 := path.Join(sessKey, typeutil.ProxyRole) + "-2"
		_, err = core.etcdCli.Put(ctx2, proxy1, string(s1))
		assert.Nil(t, err)
		_, err = core.etcdCli.Put(ctx2, proxy2, string(s2))
		assert.Nil(t, err)
		time.Sleep(100 * time.Millisecond)

		cn0 := core.chanTimeTick.getDmlChannelName()
		cn1 := core.chanTimeTick.getDmlChannelName()
		cn2 := core.chanTimeTick.getDmlChannelName()
		core.chanTimeTick.addDmlChannels(cn0, cn1, cn2)

		dn0 := core.chanTimeTick.getDeltaChannelName()
		dn1 := core.chanTimeTick.getDeltaChannelName()
		dn2 := core.chanTimeTick.getDeltaChannelName()
		core.chanTimeTick.addDeltaChannels(dn0, dn1, dn2)

		msg0 := &internalpb.ChannelTimeTickMsg{
			Base: &commonpb.MsgBase{
				MsgType:  commonpb.MsgType_TimeTick,
				SourceID: 100,
			},
			ChannelNames: []string{chanName0, chanName1},
			Timestamps:   []uint64{ts0, ts2},
		}
		s, _ := core.UpdateChannelTimeTick(ctx, msg0)
		assert.Equal(t, commonpb.ErrorCode_Success, s.ErrorCode)
		time.Sleep(100 * time.Millisecond)
		//t.Log(core.chanTimeTick.sess2ChanTsMap)

		msg1 := &internalpb.ChannelTimeTickMsg{
			Base: &commonpb.MsgBase{
				MsgType:  commonpb.MsgType_TimeTick,
				SourceID: 101,
			},
			ChannelNames: []string{chanName1, chanName2},
			Timestamps:   []uint64{ts1, ts2},
		}
		s, _ = core.UpdateChannelTimeTick(ctx, msg1)
		assert.Equal(t, commonpb.ErrorCode_Success, s.ErrorCode)
		time.Sleep(100 * time.Millisecond)

		msgInvalid := &internalpb.ChannelTimeTickMsg{
			Base: &commonpb.MsgBase{
				MsgType:  commonpb.MsgType_TimeTick,
				SourceID: proxyIDInvalid,
			},
			ChannelNames: []string{"test"},
			Timestamps:   []uint64{0},
		}
		s, _ = core.UpdateChannelTimeTick(ctx, msgInvalid)
		assert.Equal(t, commonpb.ErrorCode_UnexpectedError, s.ErrorCode)
		time.Sleep(100 * time.Millisecond)

		// 2 proxy, 1 rootcoord
		assert.Equal(t, 3, core.chanTimeTick.getSessionNum())

		// add 3 proxy channels
		assert.Equal(t, 3, core.chanTimeTick.getDmlChannelNum()-numChan)

		_, err = core.etcdCli.Delete(ctx2, proxy1)
		assert.Nil(t, err)
		_, err = core.etcdCli.Delete(ctx2, proxy2)
		assert.Nil(t, err)
	})

	schema := schemapb.CollectionSchema{
		Name: collName,
	}
	sbf, err := proto.Marshal(&schema)
	assert.Nil(t, err)
	req := &milvuspb.CreateCollectionRequest{
		Base: &commonpb.MsgBase{
			MsgType:   commonpb.MsgType_CreateCollection,
			MsgID:     3011,
			Timestamp: 3011,
			SourceID:  3011,
		},
		DbName:         dbName,
		CollectionName: collName,
		Schema:         sbf,
	}
	status, err := core.CreateCollection(ctx, req)
	assert.Nil(t, err)
	assert.Equal(t, commonpb.ErrorCode_Success, status.ErrorCode)

	wg.Add(1)
	t.Run("create alias", func(t *testing.T) {
		defer wg.Done()
		req := &milvuspb.CreateAliasRequest{
			Base: &commonpb.MsgBase{
				MsgType:   commonpb.MsgType_CreateAlias,
				MsgID:     3012,
				Timestamp: 3012,
				SourceID:  3012,
			},
			CollectionName: collName,
			Alias:          aliasName,
		}
		rsp, err := core.CreateAlias(ctx, req)
		assert.Nil(t, err)
		assert.Equal(t, commonpb.ErrorCode_Success, rsp.ErrorCode)
	})

	wg.Add(1)
	t.Run("describe collection2", func(t *testing.T) {
		defer wg.Done()
		req := &milvuspb.DescribeCollectionRequest{
			Base: &commonpb.MsgBase{
				MsgType:   commonpb.MsgType_DescribeCollection,
				MsgID:     3013,
				Timestamp: 3013,
				SourceID:  3013,
			},
			DbName:         dbName,
			CollectionName: collName,
		}
		rsp, err := core.DescribeCollection(ctx, req)
		assert.Nil(t, err)
		assert.Equal(t, commonpb.ErrorCode_Success, rsp.Status.ErrorCode)
		assert.Equal(t, rsp.Aliases, []string{aliasName})
	})

	// temporarily create collName2
	schema = schemapb.CollectionSchema{
		Name: collName2,
	}
	sbf, err = proto.Marshal(&schema)
	assert.Nil(t, err)
	req2 := &milvuspb.CreateCollectionRequest{
		Base: &commonpb.MsgBase{
			MsgType:   commonpb.MsgType_CreateCollection,
			MsgID:     3014,
			Timestamp: 3014,
			SourceID:  3014,
		},
		DbName:         dbName,
		CollectionName: collName2,
		Schema:         sbf,
	}
	status, err = core.CreateCollection(ctx, req2)
	assert.Nil(t, err)
	assert.Equal(t, commonpb.ErrorCode_Success, status.ErrorCode)

	wg.Add(1)
	t.Run("alter alias", func(t *testing.T) {
		defer wg.Done()
		req := &milvuspb.AlterAliasRequest{
			Base: &commonpb.MsgBase{
				MsgType:   commonpb.MsgType_AlterAlias,
				MsgID:     3015,
				Timestamp: 3015,
				SourceID:  3015,
			},
			CollectionName: collName2,
			Alias:          aliasName,
		}
		rsp, err := core.AlterAlias(ctx, req)
		assert.Nil(t, err)
		assert.Equal(t, commonpb.ErrorCode_Success, rsp.ErrorCode)
	})

	wg.Add(1)
	t.Run("drop collection with alias", func(t *testing.T) {
		defer wg.Done()
		req := &milvuspb.DropCollectionRequest{
			Base: &commonpb.MsgBase{
				MsgType:   commonpb.MsgType_DropAlias,
				MsgID:     3016,
				Timestamp: 3016,
				SourceID:  3016,
			},
			CollectionName: aliasName,
		}
		rsp, err := core.DropCollection(ctx, req)
		assert.Nil(t, err)
		assert.NotEqual(t, commonpb.ErrorCode_Success, rsp.ErrorCode)
	})

	wg.Add(1)
	t.Run("drop alias", func(t *testing.T) {
		defer wg.Done()
		req := &milvuspb.DropAliasRequest{
			Base: &commonpb.MsgBase{
				MsgType:   commonpb.MsgType_DropAlias,
				MsgID:     3017,
				Timestamp: 3017,
				SourceID:  3017,
			},
			Alias: aliasName,
		}
		rsp, err := core.DropAlias(ctx, req)
		assert.Nil(t, err)
		assert.Equal(t, commonpb.ErrorCode_Success, rsp.ErrorCode)
	})

	status, err = core.DropCollection(ctx, &milvuspb.DropCollectionRequest{
		Base: &commonpb.MsgBase{
			MsgType:   commonpb.MsgType_DropCollection,
			MsgID:     3018,
			Timestamp: 3018,
			SourceID:  3018,
		},
		DbName:         dbName,
		CollectionName: collName,
	})
	assert.Nil(t, err)
	assert.Equal(t, commonpb.ErrorCode_Success, status.ErrorCode)

	status, err = core.DropCollection(ctx, &milvuspb.DropCollectionRequest{
		Base: &commonpb.MsgBase{
			MsgType:   commonpb.MsgType_DropCollection,
			MsgID:     3019,
			Timestamp: 3019,
			SourceID:  3019,
		},
		DbName:         dbName,
		CollectionName: collName2,
	})
	assert.Nil(t, err)
	assert.Equal(t, commonpb.ErrorCode_Success, status.ErrorCode)

	wg.Add(1)
	t.Run("get metrics", func(t *testing.T) {
		defer wg.Done()
		// not healthy
		stateSave := core.stateCode.Load().(internalpb.StateCode)
		core.UpdateStateCode(internalpb.StateCode_Abnormal)
		resp, err := core.GetMetrics(ctx, &milvuspb.GetMetricsRequest{})
		assert.Nil(t, err)
		assert.NotEqual(t, commonpb.ErrorCode_Success, resp.Status.ErrorCode)
		core.UpdateStateCode(stateSave)

		// failed to parse metric type
		invalidRequest := "invalid request"
		resp, err = core.GetMetrics(ctx, &milvuspb.GetMetricsRequest{
			Request: invalidRequest,
		})
		assert.Nil(t, err)
		assert.NotEqual(t, commonpb.ErrorCode_Success, resp.Status.ErrorCode)

		// unsupported metric type
		unsupportedMetricType := "unsupported"
		req, err := metricsinfo.ConstructRequestByMetricType(unsupportedMetricType)
		assert.Nil(t, err)
		resp, err = core.GetMetrics(ctx, req)
		assert.Nil(t, err)
		assert.NotEqual(t, commonpb.ErrorCode_Success, resp.Status.ErrorCode)

		// normal case
		systemInfoMetricType := metricsinfo.SystemInfoMetrics
		req, err = metricsinfo.ConstructRequestByMetricType(systemInfoMetricType)
		assert.Nil(t, err)
		resp, err = core.GetMetrics(ctx, req)
		assert.Nil(t, err)
		assert.Equal(t, commonpb.ErrorCode_Success, resp.Status.ErrorCode)
	})

	wg.Add(1)
	t.Run("get system info", func(t *testing.T) {
		defer wg.Done()
		// normal case
		systemInfoMetricType := metricsinfo.SystemInfoMetrics
		req, err := metricsinfo.ConstructRequestByMetricType(systemInfoMetricType)
		assert.Nil(t, err)
		resp, err := core.getSystemInfoMetrics(ctx, req)
		assert.Nil(t, err)
		assert.Equal(t, commonpb.ErrorCode_Success, resp.Status.ErrorCode)
	})

	err = core.Stop()
	assert.Nil(t, err)
	st, err := core.GetComponentStates(ctx)
	assert.Nil(t, err)
	assert.Equal(t, commonpb.ErrorCode_Success, st.Status.ErrorCode)
	assert.NotEqual(t, internalpb.StateCode_Healthy, st.State.StateCode)

	wg.Add(1)
	t.Run("state_not_healthy", func(t *testing.T) {
		defer wg.Done()
		st, err := core.CreateCollection(ctx, &milvuspb.CreateCollectionRequest{
			Base: &commonpb.MsgBase{
				MsgType:   commonpb.MsgType_CreateCollection,
				MsgID:     4000,
				Timestamp: 4000,
				SourceID:  4000,
			},
		})
		assert.Nil(t, err)
		assert.NotEqual(t, commonpb.ErrorCode_Success, st.ErrorCode)

		st, err = core.DropCollection(ctx, &milvuspb.DropCollectionRequest{
			Base: &commonpb.MsgBase{
				MsgType:   commonpb.MsgType_DropCollection,
				MsgID:     4001,
				Timestamp: 4001,
				SourceID:  4001,
			},
		})
		assert.Nil(t, err)
		assert.NotEqual(t, commonpb.ErrorCode_Success, st.ErrorCode)

		rsp1, err := core.HasCollection(ctx, &milvuspb.HasCollectionRequest{
			Base: &commonpb.MsgBase{
				MsgType:   commonpb.MsgType_HasCollection,
				MsgID:     4002,
				Timestamp: 4002,
				SourceID:  4002,
			},
		})
		assert.Nil(t, err)
		assert.NotEqual(t, commonpb.ErrorCode_Success, rsp1.Status.ErrorCode)

		rsp2, err := core.DescribeCollection(ctx, &milvuspb.DescribeCollectionRequest{
			Base: &commonpb.MsgBase{
				MsgType:   commonpb.MsgType_DescribeCollection,
				MsgID:     4003,
				Timestamp: 4003,
				SourceID:  4003,
			},
		})
		assert.Nil(t, err)
		assert.NotEqual(t, commonpb.ErrorCode_Success, rsp2.Status.ErrorCode)

		rsp3, err := core.ShowCollections(ctx, &milvuspb.ShowCollectionsRequest{
			Base: &commonpb.MsgBase{
				MsgType:   commonpb.MsgType_ShowCollections,
				MsgID:     4004,
				Timestamp: 4004,
				SourceID:  4004,
			},
		})
		assert.Nil(t, err)
		assert.NotEqual(t, commonpb.ErrorCode_Success, rsp3.Status.ErrorCode)

		st, err = core.CreatePartition(ctx, &milvuspb.CreatePartitionRequest{
			Base: &commonpb.MsgBase{
				MsgType:   commonpb.MsgType_CreatePartition,
				MsgID:     4005,
				Timestamp: 4005,
				SourceID:  4005,
			},
		})
		assert.Nil(t, err)
		assert.NotEqual(t, commonpb.ErrorCode_Success, st.ErrorCode)

		st, err = core.DropPartition(ctx, &milvuspb.DropPartitionRequest{
			Base: &commonpb.MsgBase{
				MsgType:   commonpb.MsgType_DropPartition,
				MsgID:     4006,
				Timestamp: 4006,
				SourceID:  4006,
			},
		})
		assert.Nil(t, err)
		assert.NotEqual(t, commonpb.ErrorCode_Success, st.ErrorCode)

		rsp4, err := core.HasPartition(ctx, &milvuspb.HasPartitionRequest{
			Base: &commonpb.MsgBase{
				MsgType:   commonpb.MsgType_HasPartition,
				MsgID:     4007,
				Timestamp: 4007,
				SourceID:  4007,
			},
		})
		assert.Nil(t, err)
		assert.NotEqual(t, commonpb.ErrorCode_Success, rsp4.Status.ErrorCode)

		rsp5, err := core.ShowPartitions(ctx, &milvuspb.ShowPartitionsRequest{
			Base: &commonpb.MsgBase{
				MsgType:   commonpb.MsgType_ShowPartitions,
				MsgID:     4008,
				Timestamp: 4008,
				SourceID:  4008,
			},
		})
		assert.Nil(t, err)
		assert.NotEqual(t, commonpb.ErrorCode_Success, rsp5.Status.ErrorCode)

		st, err = core.CreateIndex(ctx, &milvuspb.CreateIndexRequest{
			Base: &commonpb.MsgBase{
				MsgType:   commonpb.MsgType_CreateIndex,
				MsgID:     4009,
				Timestamp: 4009,
				SourceID:  4009,
			},
		})
		assert.Nil(t, err)
		assert.NotEqual(t, commonpb.ErrorCode_Success, st.ErrorCode)

		rsp6, err := core.DescribeIndex(ctx, &milvuspb.DescribeIndexRequest{
			Base: &commonpb.MsgBase{
				MsgType:   commonpb.MsgType_DescribeIndex,
				MsgID:     4010,
				Timestamp: 4010,
				SourceID:  4010,
			},
		})
		assert.Nil(t, err)
		assert.NotEqual(t, commonpb.ErrorCode_Success, rsp6.Status.ErrorCode)

		st, err = core.DropIndex(ctx, &milvuspb.DropIndexRequest{
			Base: &commonpb.MsgBase{
				MsgType:   commonpb.MsgType_DropIndex,
				MsgID:     4011,
				Timestamp: 4011,
				SourceID:  4011,
			},
		})
		assert.Nil(t, err)
		assert.NotEqual(t, commonpb.ErrorCode_Success, st.ErrorCode)

		rsp7, err := core.DescribeSegment(ctx, &milvuspb.DescribeSegmentRequest{
			Base: &commonpb.MsgBase{
				MsgType:   commonpb.MsgType_DescribeSegment,
				MsgID:     4012,
				Timestamp: 4012,
				SourceID:  4012,
			},
		})
		assert.Nil(t, err)
		assert.NotEqual(t, commonpb.ErrorCode_Success, rsp7.Status.ErrorCode)

		rsp8, err := core.ShowSegments(ctx, &milvuspb.ShowSegmentsRequest{
			Base: &commonpb.MsgBase{
				MsgType:   commonpb.MsgType_ShowSegments,
				MsgID:     4013,
				Timestamp: 4013,
				SourceID:  4013,
			},
		})
		assert.Nil(t, err)
		assert.NotEqual(t, commonpb.ErrorCode_Success, rsp8.Status.ErrorCode)

		rsp9, err := core.Import(ctx, &milvuspb.ImportRequest{
			CollectionName: "c1",
			PartitionName:  "p1",
			RowBased:       true,
			Files:          []string{"f1", "f2", "f3"},
		})
		assert.Nil(t, err)
		assert.NotEqual(t, commonpb.ErrorCode_Success, rsp9.Status.ErrorCode)

		rsp10, err := core.GetImportState(ctx, &milvuspb.GetImportStateRequest{
			Task: 0,
		})
		assert.Nil(t, err)
		assert.NotEqual(t, commonpb.ErrorCode_Success, rsp10.Status.ErrorCode)

		rsp11, err := core.ReportImport(ctx, &rootcoordpb.ImportResult{
			RowCount: 0,
		})
		assert.Nil(t, err)
		assert.NotEqual(t, commonpb.ErrorCode_Success, rsp11.ErrorCode)
	})

	wg.Add(1)
	t.Run("alloc_error", func(t *testing.T) {
		defer wg.Done()
		core.Stop()
		core.IDAllocator = func(count uint32) (typeutil.UniqueID, typeutil.UniqueID, error) {
			return 0, 0, fmt.Errorf("id allocator error test")
		}
		core.TSOAllocator = func(count uint32) (typeutil.Timestamp, error) {
			return 0, fmt.Errorf("tso allcoator error test")
		}
		core.Init()
		core.Start()
		r1 := &rootcoordpb.AllocTimestampRequest{
			Base: &commonpb.MsgBase{
				MsgType:   commonpb.MsgType_Undefined,
				MsgID:     5000,
				Timestamp: 5000,
				SourceID:  5000,
			},
			Count: 1,
		}
		p1, err := core.AllocTimestamp(ctx, r1)
		assert.Nil(t, err)
		assert.NotEqual(t, commonpb.ErrorCode_Success, p1.Status.ErrorCode)

		r2 := &rootcoordpb.AllocIDRequest{
			Base: &commonpb.MsgBase{
				MsgType:   commonpb.MsgType_Undefined,
				MsgID:     3001,
				Timestamp: 3001,
				SourceID:  3001,
			},
			Count: 1,
		}
		p2, err := core.AllocID(ctx, r2)
		assert.Nil(t, err)
		assert.NotEqual(t, commonpb.ErrorCode_Success, p2.Status.ErrorCode)
	})

	wg.Wait()
	err = core.Stop()
	assert.Nil(t, err)
}

func TestRootCoord2(t *testing.T) {
	const (
		dbName   = "testDb"
		collName = "testColl"
		partName = "testPartition"
	)

	ctx, cancel := context.WithCancel(context.Background())
	defer cancel()

	msFactory := msgstream.NewPmsFactory()
	Params.Init()
	Params.RootCoordCfg.DmlChannelNum = TestDMLChannelNum
	core, err := NewCore(ctx, msFactory)
	assert.Nil(t, err)

	etcdCli, err := etcd.GetEtcdClient(&Params.EtcdCfg)
	assert.Nil(t, err)
	defer etcdCli.Close()

	randVal := rand.Int()

	Params.CommonCfg.RootCoordTimeTick = fmt.Sprintf("rootcoord-time-tick-%d", randVal)
	Params.CommonCfg.RootCoordStatistics = fmt.Sprintf("rootcoord-statistics-%d", randVal)
	Params.EtcdCfg.MetaRootPath = fmt.Sprintf("/%d/%s", randVal, Params.EtcdCfg.MetaRootPath)
	Params.EtcdCfg.KvRootPath = fmt.Sprintf("/%d/%s", randVal, Params.EtcdCfg.KvRootPath)
	Params.CommonCfg.RootCoordSubName = fmt.Sprintf("subname-%d", randVal)

	dm := &dataMock{randVal: randVal}
	err = core.SetDataCoord(ctx, dm)
	assert.Nil(t, err)

	im := &indexMock{
		fileArray:  []string{},
		idxBuildID: []int64{},
		idxID:      []int64{},
		idxDropID:  []int64{},
		mutex:      sync.Mutex{},
	}
	err = core.SetIndexCoord(im)
	assert.Nil(t, err)

	qm := &queryMock{
		collID: nil,
		mutex:  sync.Mutex{},
	}
	err = core.SetQueryCoord(qm)
	assert.Nil(t, err)

	core.NewProxyClient = func(*sessionutil.Session) (types.Proxy, error) {
		return nil, nil
	}

	core.SetEtcdClient(etcdCli)
	err = core.Init()
	assert.Nil(t, err)

	err = core.Start()
	assert.Nil(t, err)

	core.session.TriggerKill = false
	err = core.Register()
	assert.Nil(t, err)

	err = msFactory.Init(&Params)
	assert.Nil(t, err)

	timeTickStream, _ := msFactory.NewMsgStream(ctx)
	timeTickStream.AsConsumer([]string{Params.CommonCfg.RootCoordTimeTick}, Params.CommonCfg.RootCoordSubName)
	timeTickStream.Start()

	time.Sleep(100 * time.Millisecond)

	var wg sync.WaitGroup
	wg.Add(1)
	t.Run("time tick", func(t *testing.T) {
		defer wg.Done()
		ttmsg, ok := <-timeTickStream.Chan()
		assert.True(t, ok)
		assert.Equal(t, 1, len(ttmsg.Msgs))
		ttm, ok := (ttmsg.Msgs[0]).(*msgstream.TimeTickMsg)
		assert.True(t, ok)
		assert.Greater(t, ttm.Base.Timestamp, typeutil.Timestamp(0))
	})

	wg.Add(1)
	t.Run("create collection", func(t *testing.T) {
		defer wg.Done()
		schema := schemapb.CollectionSchema{
			Name: collName,
		}

		sbf, err := proto.Marshal(&schema)
		assert.Nil(t, err)

		req := &milvuspb.CreateCollectionRequest{
			Base: &commonpb.MsgBase{
				MsgType:   commonpb.MsgType_CreateCollection,
				Timestamp: 100,
			},
			DbName:         dbName,
			CollectionName: collName,
			Schema:         sbf,
		}
		status, err := core.CreateCollection(ctx, req)
		assert.Nil(t, err)
		assert.Equal(t, commonpb.ErrorCode_Success, status.ErrorCode)

		collInfo, err := core.MetaTable.GetCollectionByName(collName, 0)
		assert.Nil(t, err)
		dmlStream, _ := msFactory.NewMsgStream(ctx)
		dmlStream.AsConsumer([]string{collInfo.PhysicalChannelNames[0]}, Params.CommonCfg.RootCoordSubName)
		dmlStream.Start()

		msgs := getNotTtMsg(ctx, 1, dmlStream.Chan())
		assert.Equal(t, 1, len(msgs))

		m1, ok := (msgs[0]).(*msgstream.CreateCollectionMsg)
		assert.True(t, ok)
		t.Log("time tick", m1.Base.Timestamp)
	})

	wg.Add(1)
	t.Run("describe collection", func(t *testing.T) {
		defer wg.Done()
		collMeta, err := core.MetaTable.GetCollectionByName(collName, 0)
		assert.Nil(t, err)
		req := &milvuspb.DescribeCollectionRequest{
			Base: &commonpb.MsgBase{
				MsgType:   commonpb.MsgType_DescribeCollection,
				MsgID:     120,
				Timestamp: 120,
				SourceID:  120,
			},
			DbName:         dbName,
			CollectionName: collName,
		}
		rsp, err := core.DescribeCollection(ctx, req)
		assert.Nil(t, err)
		assert.Equal(t, commonpb.ErrorCode_Success, rsp.Status.ErrorCode)
		assert.Equal(t, collName, rsp.Schema.Name)
		assert.Equal(t, collMeta.ID, rsp.CollectionID)
		assert.Equal(t, common.DefaultShardsNum, int32(len(rsp.VirtualChannelNames)))
		assert.Equal(t, common.DefaultShardsNum, int32(len(rsp.PhysicalChannelNames)))
		assert.Equal(t, common.DefaultShardsNum, rsp.ShardsNum)
	})
	wg.Wait()
	err = core.Stop()
	assert.Nil(t, err)
}

func TestCheckInit(t *testing.T) {
	c, err := NewCore(context.Background(), nil)
	assert.Nil(t, err)

	err = c.Start()
	assert.NotNil(t, err)

	err = c.checkInit()
	assert.NotNil(t, err)

	c.MetaTable = &MetaTable{}
	err = c.checkInit()
	assert.NotNil(t, err)

	c.IDAllocator = func(count uint32) (typeutil.UniqueID, typeutil.UniqueID, error) {
		return 0, 0, nil
	}
	err = c.checkInit()
	assert.NotNil(t, err)

	c.IDAllocatorUpdate = func() error {
		return nil
	}
	err = c.checkInit()
	assert.NotNil(t, err)

	c.TSOAllocator = func(count uint32) (typeutil.Timestamp, error) {
		return 0, nil
	}
	err = c.checkInit()
	assert.NotNil(t, err)

	c.TSOAllocatorUpdate = func() error {
		return nil
	}
	err = c.checkInit()
	assert.NotNil(t, err)

	c.etcdCli = &clientv3.Client{}
	err = c.checkInit()
	assert.NotNil(t, err)

	c.kvBase = &etcdkv.EtcdKV{}
	err = c.checkInit()
	assert.NotNil(t, err)

	c.impTaskKv = &etcdkv.EtcdKV{}
	err = c.checkInit()
	assert.NotNil(t, err)

	c.SendDdCreateCollectionReq = func(context.Context, *internalpb.CreateCollectionRequest, []string) (map[string][]byte, error) {
		return map[string][]byte{}, nil
	}
	err = c.checkInit()
	assert.NotNil(t, err)

	c.SendDdDropCollectionReq = func(context.Context, *internalpb.DropCollectionRequest, []string) error {
		return nil
	}
	err = c.checkInit()
	assert.NotNil(t, err)

	c.SendDdCreatePartitionReq = func(context.Context, *internalpb.CreatePartitionRequest, []string) error {
		return nil
	}
	err = c.checkInit()
	assert.NotNil(t, err)

	c.SendDdDropPartitionReq = func(context.Context, *internalpb.DropPartitionRequest, []string) error {
		return nil
	}
	err = c.checkInit()
	assert.NotNil(t, err)

	c.CallGetBinlogFilePathsService = func(ctx context.Context, segID, fieldID typeutil.UniqueID) ([]string, error) {
		return []string{}, nil
	}
	err = c.checkInit()
	assert.NotNil(t, err)

	c.CallGetNumRowsService = func(ctx context.Context, segID typeutil.UniqueID, isFromFlushedChan bool) (int64, error) {
		return 0, nil
	}
	err = c.checkInit()
	assert.NotNil(t, err)

	c.CallGetFlushedSegmentsService = func(ctx context.Context, collID, partID typeutil.UniqueID) ([]typeutil.UniqueID, error) {
		return nil, nil
	}
	err = c.checkInit()
	assert.NotNil(t, err)

	c.CallBuildIndexService = func(ctx context.Context, binlog []string, field *schemapb.FieldSchema, idxInfo *etcdpb.IndexInfo, numRows int64) (typeutil.UniqueID, error) {
		return 0, nil
	}
	err = c.checkInit()
	assert.NotNil(t, err)

	c.CallDropIndexService = func(ctx context.Context, indexID typeutil.UniqueID) error {
		return nil
	}
	err = c.checkInit()
	assert.NotNil(t, err)

	c.NewProxyClient = func(*sessionutil.Session) (types.Proxy, error) {
		return nil, nil
	}
	err = c.checkInit()
	assert.NotNil(t, err)

	c.CallReleaseCollectionService = func(ctx context.Context, ts typeutil.Timestamp, dbID, collectionID typeutil.UniqueID) error {
		return nil
	}
	err = c.checkInit()
	assert.NotNil(t, err)

	c.CallReleasePartitionService = func(ctx context.Context, ts typeutil.Timestamp, dbID, collectionID typeutil.UniqueID, partitionIDs []typeutil.UniqueID) error {
		return nil
	}
	err = c.checkInit()
	assert.NotNil(t, err)

	c.CallWatchChannels = func(ctx context.Context, collectionID int64, channelNames []string) error {
		return nil
	}
	c.CallImportService = func(ctx context.Context, req *datapb.ImportTaskRequest) *datapb.ImportTaskResponse {
		return &datapb.ImportTaskResponse{
			Status: &commonpb.Status{
				ErrorCode: commonpb.ErrorCode_Success,
			},
		}
	}
	err = c.checkInit()
	assert.Nil(t, err)

	err = c.Stop()
	assert.Nil(t, err)
}

func TestCheckFlushedSegments(t *testing.T) {
	const (
		dbName   = "testDb"
		collName = "testColl"
		partName = "testPartition"
	)

	ctx, cancel := context.WithCancel(context.Background())
	defer cancel()

	msFactory := msgstream.NewPmsFactory()
	Params.Init()
	Params.RootCoordCfg.DmlChannelNum = TestDMLChannelNum
	core, err := NewCore(ctx, msFactory)
	assert.Nil(t, err)
	randVal := rand.Int()

	Params.CommonCfg.RootCoordTimeTick = fmt.Sprintf("rootcoord-time-tick-%d", randVal)
	Params.CommonCfg.RootCoordStatistics = fmt.Sprintf("rootcoord-statistics-%d", randVal)
	Params.EtcdCfg.MetaRootPath = fmt.Sprintf("/%d/%s", randVal, Params.EtcdCfg.MetaRootPath)
	Params.EtcdCfg.KvRootPath = fmt.Sprintf("/%d/%s", randVal, Params.EtcdCfg.KvRootPath)
	Params.CommonCfg.RootCoordSubName = fmt.Sprintf("subname-%d", randVal)

	dm := &dataMock{randVal: randVal}
	err = core.SetDataCoord(ctx, dm)
	assert.Nil(t, err)

	im := &indexMock{
		fileArray:  []string{},
		idxBuildID: []int64{},
		idxID:      []int64{},
		idxDropID:  []int64{},
		mutex:      sync.Mutex{},
	}
	err = core.SetIndexCoord(im)
	assert.Nil(t, err)

	qm := &queryMock{
		collID: nil,
		mutex:  sync.Mutex{},
	}
	err = core.SetQueryCoord(qm)
	assert.Nil(t, err)

	core.NewProxyClient = func(*sessionutil.Session) (types.Proxy, error) {
		return nil, nil
	}

	etcdCli, err := etcd.GetEtcdClient(&Params.EtcdCfg)
	assert.Nil(t, err)
	defer etcdCli.Close()
	core.SetEtcdClient(etcdCli)
	err = core.Init()
	assert.Nil(t, err)

	err = core.Start()
	assert.Nil(t, err)

	core.session.TriggerKill = false
	err = core.Register()
	assert.Nil(t, err)

	err = msFactory.Init(&Params)
	assert.Nil(t, err)

	timeTickStream, _ := msFactory.NewMsgStream(ctx)
	timeTickStream.AsConsumer([]string{Params.CommonCfg.RootCoordTimeTick}, Params.CommonCfg.RootCoordSubName)
	timeTickStream.Start()

	time.Sleep(100 * time.Millisecond)

	var wg sync.WaitGroup
	wg.Add(1)
	t.Run("check flushed segments", func(t *testing.T) {
		defer wg.Done()
		ctx := context.Background()
		var collID int64 = 1
		var partID int64 = 2
		var segID int64 = 1001
		var fieldID int64 = 101
		var indexID int64 = 6001
		core.MetaTable.segID2IndexMeta[segID] = make(map[int64]etcdpb.SegmentIndexInfo)
		core.MetaTable.partID2SegID[partID] = make(map[int64]bool)
		core.MetaTable.collID2Meta[collID] = etcdpb.CollectionInfo{ID: collID}
		// do nothing, since collection has 0 index
		core.checkFlushedSegments(ctx)

		// get field schema by id fail
		core.MetaTable.collID2Meta[collID] = etcdpb.CollectionInfo{
			ID:           collID,
			PartitionIDs: []int64{partID},
			FieldIndexes: []*etcdpb.FieldIndexInfo{
				{
					FiledID: fieldID,
					IndexID: indexID,
				},
			},
			Schema: &schemapb.CollectionSchema{
				Fields: []*schemapb.FieldSchema{},
			},
		}
		core.checkFlushedSegments(ctx)

		// fail to get segment id ,dont panic
		core.CallGetFlushedSegmentsService = func(_ context.Context, collID, partID int64) ([]int64, error) {
			return []int64{}, errors.New("service not available")
		}
		core.checkFlushedSegments(core.ctx)
		// non-exist segID
		core.CallGetFlushedSegmentsService = func(_ context.Context, collID, partID int64) ([]int64, error) {
			return []int64{2001}, nil
		}
		core.checkFlushedSegments(core.ctx)

		// missing index info
		core.MetaTable.collID2Meta[collID] = etcdpb.CollectionInfo{
			ID:           collID,
			PartitionIDs: []int64{partID},
			FieldIndexes: []*etcdpb.FieldIndexInfo{
				{
					FiledID: fieldID,
					IndexID: indexID,
				},
			},
			Schema: &schemapb.CollectionSchema{
				Fields: []*schemapb.FieldSchema{
					{
						FieldID: fieldID,
					},
				},
			},
		}
		core.checkFlushedSegments(ctx)
		// existing segID, buildIndex failed
		core.CallGetFlushedSegmentsService = func(_ context.Context, cid, pid int64) ([]int64, error) {
			assert.Equal(t, collID, cid)
			assert.Equal(t, partID, pid)
			return []int64{segID}, nil
		}
		core.MetaTable.indexID2Meta[indexID] = etcdpb.IndexInfo{
			IndexID: indexID,
		}
		core.CallBuildIndexService = func(_ context.Context, binlog []string, field *schemapb.FieldSchema, idx *etcdpb.IndexInfo, numRows int64) (int64, error) {
			assert.Equal(t, fieldID, field.FieldID)
			assert.Equal(t, indexID, idx.IndexID)
			return -1, errors.New("build index build")
		}

		core.checkFlushedSegments(ctx)

		var indexBuildID int64 = 10001
		core.CallBuildIndexService = func(_ context.Context, binlog []string, field *schemapb.FieldSchema, idx *etcdpb.IndexInfo, numRows int64) (int64, error) {
			return indexBuildID, nil
		}
		core.checkFlushedSegments(core.ctx)

	})
	wg.Wait()
	err = core.Stop()
	assert.Nil(t, err)
}

func TestRootCoord_CheckZeroShardsNum(t *testing.T) {
	const (
		dbName   = "testDb"
		collName = "testColl"
	)

	shardsNum := int32(2)
	ctx, cancel := context.WithCancel(context.Background())
	defer cancel()

	msFactory := msgstream.NewPmsFactory()
	Params.Init()
	Params.RootCoordCfg.DmlChannelNum = TestDMLChannelNum

	core, err := NewCore(ctx, msFactory)
	assert.Nil(t, err)
	randVal := rand.Int()
	Params.CommonCfg.RootCoordTimeTick = fmt.Sprintf("rootcoord-time-tick-%d", randVal)
	Params.CommonCfg.RootCoordStatistics = fmt.Sprintf("rootcoord-statistics-%d", randVal)
	Params.EtcdCfg.MetaRootPath = fmt.Sprintf("/%d/%s", randVal, Params.EtcdCfg.MetaRootPath)
	Params.EtcdCfg.KvRootPath = fmt.Sprintf("/%d/%s", randVal, Params.EtcdCfg.KvRootPath)
	Params.CommonCfg.RootCoordSubName = fmt.Sprintf("subname-%d", randVal)

	dm := &dataMock{randVal: randVal}
	err = core.SetDataCoord(ctx, dm)
	assert.Nil(t, err)

	im := &indexMock{
		fileArray:  []string{},
		idxBuildID: []int64{},
		idxID:      []int64{},
		idxDropID:  []int64{},
		mutex:      sync.Mutex{},
	}
	err = core.SetIndexCoord(im)
	assert.Nil(t, err)

	qm := &queryMock{
		collID: nil,
		mutex:  sync.Mutex{},
	}
	err = core.SetQueryCoord(qm)
	assert.Nil(t, err)

	core.NewProxyClient = func(*sessionutil.Session) (types.Proxy, error) {
		return nil, nil
	}

	etcdCli, err := etcd.GetEtcdClient(&Params.EtcdCfg)
	assert.NoError(t, err)
	defer etcdCli.Close()

	core.SetEtcdClient(etcdCli)
	err = core.Init()
	assert.Nil(t, err)

	err = core.Start()
	assert.Nil(t, err)

	core.session.TriggerKill = false
	err = core.Register()
	assert.Nil(t, err)

	err = msFactory.Init(&Params)
	assert.Nil(t, err)

	timeTickStream, _ := msFactory.NewMsgStream(ctx)
	timeTickStream.AsConsumer([]string{Params.CommonCfg.RootCoordTimeTick}, Params.CommonCfg.RootCoordSubName)
	timeTickStream.Start()

	time.Sleep(100 * time.Millisecond)

	modifyFunc := func(collInfo *etcdpb.CollectionInfo) {
		collInfo.ShardsNum = 0
	}

	createCollectionInMeta(dbName, collName, core, shardsNum, modifyFunc)

	t.Run("describe collection", func(t *testing.T) {
		collMeta, err := core.MetaTable.GetCollectionByName(collName, 0)
		assert.Nil(t, err)
		req := &milvuspb.DescribeCollectionRequest{
			Base: &commonpb.MsgBase{
				MsgType:   commonpb.MsgType_DescribeCollection,
				MsgID:     120,
				Timestamp: 120,
				SourceID:  120,
			},
			DbName:         dbName,
			CollectionName: collName,
		}
		rsp, err := core.DescribeCollection(ctx, req)
		assert.Nil(t, err)
		assert.Equal(t, commonpb.ErrorCode_Success, rsp.Status.ErrorCode)
		assert.Equal(t, collName, rsp.Schema.Name)
		assert.Equal(t, collMeta.ID, rsp.CollectionID)
		assert.Equal(t, shardsNum, int32(len(rsp.VirtualChannelNames)))
		assert.Equal(t, shardsNum, int32(len(rsp.PhysicalChannelNames)))
		assert.Equal(t, shardsNum, rsp.ShardsNum)
	})
	err = core.Stop()
	assert.Nil(t, err)
}

func TestCore_GetComponentStates(t *testing.T) {
	n := &Core{}
	n.stateCode.Store(internalpb.StateCode_Healthy)
	resp, err := n.GetComponentStates(context.Background())
	assert.NoError(t, err)
	assert.Equal(t, commonpb.ErrorCode_Success, resp.Status.ErrorCode)
	assert.Equal(t, common.NotRegisteredID, resp.State.NodeID)
	n.session = &sessionutil.Session{}
	n.session.UpdateRegistered(true)
	resp, err = n.GetComponentStates(context.Background())
	assert.NoError(t, err)
	assert.Equal(t, commonpb.ErrorCode_Success, resp.Status.ErrorCode)
}<|MERGE_RESOLUTION|>--- conflicted
+++ resolved
@@ -26,8 +26,6 @@
 	"sync"
 	"testing"
 	"time"
-
-	"github.com/milvus-io/milvus/internal/log"
 
 	"github.com/golang/protobuf/proto"
 	"github.com/milvus-io/milvus/internal/common"
@@ -285,17 +283,11 @@
 			Reason:    "all good",
 		},
 	}
-<<<<<<< HEAD
-	for id := range req.IndexBuildIDs {
-		ban := false
-		for disabled := range disabledIndexBuildID {
-=======
 	log.Debug(fmt.Sprint("(testing) getting index state for index build IDs:", req.IndexBuildIDs))
 	log.Debug(fmt.Sprint("(testing) banned index build IDs:", disabledIndexBuildID))
 	for _, id := range req.IndexBuildIDs {
 		ban := false
 		for _, disabled := range disabledIndexBuildID {
->>>>>>> 8989394d
 			if disabled == id {
 				ban = true
 				resp.States = append(resp.States, &indexpb.IndexInfo{
@@ -1338,22 +1330,6 @@
 	})
 
 	wg.Add(1)
-<<<<<<< HEAD
-	t.Run("report import succeed", func(t *testing.T) {
-		defer wg.Done()
-		req := &rootcoordpb.ImportResult{
-			TaskId:   0,
-			RowCount: 100,
-		}
-		rsp, err := core.ReportImport(ctx, req)
-		assert.NoError(t, err)
-		assert.Equal(t, commonpb.ErrorCode_Success, rsp.ErrorCode)
-		time.Sleep(500 * time.Millisecond)
-	})
-
-	wg.Add(1)
-=======
->>>>>>> 8989394d
 	t.Run("report import task timeout", func(t *testing.T) {
 		defer wg.Done()
 		coll, err := core.MetaTable.GetCollectionByName(collName, 0)
@@ -1361,11 +1337,7 @@
 		req := &rootcoordpb.ImportResult{
 			TaskId:   1,
 			RowCount: 100,
-<<<<<<< HEAD
-			Segments: []int64{1000, 1001, 1002},
-=======
 			Segments: []int64{1003, 1004, 1005},
->>>>>>> 8989394d
 		}
 
 		for _, segmentID := range []int64{1003, 1004, 1005} {
@@ -1391,18 +1363,12 @@
 	t.Run("report import update import task fail", func(t *testing.T) {
 		defer wg.Done()
 		// Case where report import request is nil.
-<<<<<<< HEAD
-		resp, err := core.ReportImport(ctx, nil)
-=======
 		resp, err := core.ReportImport(context.WithValue(ctx, ctxKey{}, ""), nil)
->>>>>>> 8989394d
 		assert.NoError(t, err)
 		assert.Equal(t, commonpb.ErrorCode_UpdateImportTaskFailure, resp.ErrorCode)
 	})
 
 	wg.Add(1)
-<<<<<<< HEAD
-=======
 	t.Run("report import collection name not found", func(t *testing.T) {
 		defer wg.Done()
 
@@ -1430,7 +1396,6 @@
 	})
 
 	wg.Add(1)
->>>>>>> 8989394d
 	t.Run("report import segments online ready", func(t *testing.T) {
 		defer wg.Done()
 		req := &rootcoordpb.ImportResult{
