--- conflicted
+++ resolved
@@ -261,9 +261,6 @@
 	return ret
 }
 
-<<<<<<< HEAD
-func (idx *indexMock) GetIndexStates(_ context.Context, req *indexpb.GetIndexStatesRequest) (*indexpb.GetIndexStatesResponse, error) {
-=======
 func (idx *indexMock) GetIndexStates(ctx context.Context, req *indexpb.GetIndexStatesRequest) (*indexpb.GetIndexStatesResponse, error) {
 	v := ctx.Value(ctxKey{}).(string)
 	if v == returnError {
@@ -276,7 +273,6 @@
 			},
 		}, nil
 	}
->>>>>>> 178eb8cc
 	resp := &indexpb.GetIndexStatesResponse{
 		Status: &commonpb.Status{
 			ErrorCode: 0,
@@ -1209,11 +1205,6 @@
 		defer wg.Done()
 		coll, err := core.MetaTable.GetCollectionByName(collName, 0)
 		assert.NoError(t, err)
-<<<<<<< HEAD
-		count, err := core.CountCompleteIndex(ctx, collName, coll.ID, []UniqueID{1000, 1001, 1002})
-		assert.NoError(t, err)
-		assert.Equal(t, 3, count)
-=======
 		// Normal case.
 		count, err := core.CountCompleteIndex(context.WithValue(ctx, ctxKey{}, ""),
 			collName, coll.ID, []UniqueID{1000, 1001, 1002})
@@ -1231,7 +1222,6 @@
 		_, err = core.CountCompleteIndex(context.WithValue(ctx, ctxKey{}, returnUnsuccessfulStatus),
 			collName, coll.ID, []UniqueID{1000, 1001, 1002})
 		assert.Error(t, err)
->>>>>>> 178eb8cc
 	})
 
 	wg.Add(1)
