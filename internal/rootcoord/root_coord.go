// Licensed to the LF AI & Data foundation under one
// or more contributor license agreements. See the NOTICE file
// distributed with this work for additional information
// regarding copyright ownership. The ASF licenses this file
// to you under the Apache License, Version 2.0 (the
// "License"); you may not use this file except in compliance
// with the License. You may obtain a copy of the License at
//
//     http://www.apache.org/licenses/LICENSE-2.0
//
// Unless required by applicable law or agreed to in writing, software
// distributed under the License is distributed on an "AS IS" BASIS,
// WITHOUT WARRANTIES OR CONDITIONS OF ANY KIND, either express or implied.
// See the License for the specific language governing permissions and
// limitations under the License.

package rootcoord

import (
	"context"
	"encoding/json"
	"fmt"
	"math/rand"
	"os"
	"strconv"
	"strings"
	"sync"
	"sync/atomic"
	"syscall"
	"time"

	"github.com/golang/protobuf/proto"
	"github.com/milvus-io/milvus/internal/allocator"
	"github.com/milvus-io/milvus/internal/common"
	"github.com/milvus-io/milvus/internal/kv"
	etcdkv "github.com/milvus-io/milvus/internal/kv/etcd"
	"github.com/milvus-io/milvus/internal/log"
	"github.com/milvus-io/milvus/internal/metrics"
	ms "github.com/milvus-io/milvus/internal/mq/msgstream"
	"github.com/milvus-io/milvus/internal/proto/commonpb"
	"github.com/milvus-io/milvus/internal/proto/datapb"
	"github.com/milvus-io/milvus/internal/proto/etcdpb"
	"github.com/milvus-io/milvus/internal/proto/indexpb"
	"github.com/milvus-io/milvus/internal/proto/internalpb"
	"github.com/milvus-io/milvus/internal/proto/milvuspb"
	"github.com/milvus-io/milvus/internal/proto/proxypb"
	"github.com/milvus-io/milvus/internal/proto/querypb"
	"github.com/milvus-io/milvus/internal/proto/rootcoordpb"
	"github.com/milvus-io/milvus/internal/proto/schemapb"
	"github.com/milvus-io/milvus/internal/tso"
	"github.com/milvus-io/milvus/internal/types"
	"github.com/milvus-io/milvus/internal/util/metricsinfo"
	"github.com/milvus-io/milvus/internal/util/paramtable"
	"github.com/milvus-io/milvus/internal/util/retry"
	"github.com/milvus-io/milvus/internal/util/sessionutil"
	"github.com/milvus-io/milvus/internal/util/timerecord"
	"github.com/milvus-io/milvus/internal/util/trace"
	"github.com/milvus-io/milvus/internal/util/tsoutil"
	"github.com/milvus-io/milvus/internal/util/typeutil"
	clientv3 "go.etcd.io/etcd/client/v3"
	"go.uber.org/zap"
)

// UniqueID is an alias of typeutil.UniqueID.
type UniqueID = typeutil.UniqueID

// ------------------ struct -----------------------

// DdOperation used to save ddMsg into etcd
type DdOperation struct {
	Body []byte `json:"body"`
	Type string `json:"type"`
}

const (
	// MetricRequestsTotal used to count the num of total requests
	MetricRequestsTotal = "total"

	// MetricRequestsSuccess used to count the num of successful requests
	MetricRequestsSuccess = "success"
)

func metricProxy(v int64) string {
	return fmt.Sprintf("client_%d", v)
}

var (
	Params                     paramtable.ComponentParam
	CheckCompleteIndexInterval = 3 * time.Minute
	TaskTimeLimit              = 3 * time.Hour
)

// Core root coordinator core
type Core struct {
	MetaTable *MetaTable
	//id allocator
	IDAllocator       func(count uint32) (typeutil.UniqueID, typeutil.UniqueID, error)
	IDAllocatorUpdate func() error

	//tso allocator
	TSOAllocator        func(count uint32) (typeutil.Timestamp, error)
	TSOAllocatorUpdate  func() error
	TSOGetLastSavedTime func() time.Time

	//inner members
	ctx       context.Context
	cancel    context.CancelFunc
	wg        sync.WaitGroup
	etcdCli   *clientv3.Client
	kvBase    kv.TxnKV //*etcdkv.EtcdKV
	impTaskKv kv.MetaKv

	//DDL lock
	ddlLock sync.Mutex

	kvBaseCreate func(root string) (kv.TxnKV, error)

	metaKVCreate func(root string) (kv.MetaKv, error)

	//setMsgStreams, send time tick into dd channel and time tick channel
	SendTimeTick func(t typeutil.Timestamp, reason string) error

	//setMsgStreams, send create collection into dd channel
	//returns corresponding message id for each channel
	SendDdCreateCollectionReq func(ctx context.Context, req *internalpb.CreateCollectionRequest, channelNames []string) (map[string][]byte, error)

	//setMsgStreams, send drop collection into dd channel, and notify the proxy to delete this collection
	SendDdDropCollectionReq func(ctx context.Context, req *internalpb.DropCollectionRequest, channelNames []string) error

	//setMsgStreams, send create partition into dd channel
	SendDdCreatePartitionReq func(ctx context.Context, req *internalpb.CreatePartitionRequest, channelNames []string) error

	//setMsgStreams, send drop partition into dd channel
	SendDdDropPartitionReq func(ctx context.Context, req *internalpb.DropPartitionRequest, channelNames []string) error

	//get binlog file path from data service,
	CallGetBinlogFilePathsService func(ctx context.Context, segID typeutil.UniqueID, fieldID typeutil.UniqueID) ([]string, error)
	CallGetNumRowsService         func(ctx context.Context, segID typeutil.UniqueID, isFromFlushedChan bool) (int64, error)
	CallGetFlushedSegmentsService func(ctx context.Context, collID, partID typeutil.UniqueID) ([]typeutil.UniqueID, error)

	//call index builder's client to build index, return build id or get index state.
	CallBuildIndexService     func(ctx context.Context, binlog []string, field *schemapb.FieldSchema, idxInfo *etcdpb.IndexInfo, numRows int64) (typeutil.UniqueID, error)
	CallDropIndexService      func(ctx context.Context, indexID typeutil.UniqueID) error
	CallGetIndexStatesService func(ctx context.Context, IndexBuildIDs []int64) ([]*indexpb.IndexInfo, error)

	NewProxyClient func(sess *sessionutil.Session) (types.Proxy, error)

	//query service interface, notify query service to release collection
	CallReleaseCollectionService func(ctx context.Context, ts typeutil.Timestamp, dbID, collectionID typeutil.UniqueID) error
	CallReleasePartitionService  func(ctx context.Context, ts typeutil.Timestamp, dbID, collectionID typeutil.UniqueID, partitionIDs []typeutil.UniqueID) error

	CallWatchChannels func(ctx context.Context, collectionID int64, channelNames []string) error

	//assign import task to data service
	CallImportService func(ctx context.Context, req *datapb.ImportTaskRequest) *datapb.ImportTaskResponse

	//Proxy manager
	proxyManager *proxyManager

	// proxy clients
	proxyClientManager *proxyClientManager

	// metrics cache manager
	metricsCacheManager *metricsinfo.MetricsCacheManager

	// channel timetick
	chanTimeTick *timetickSync

	//time tick loop
	lastTimeTick typeutil.Timestamp

	//states code
	stateCode atomic.Value

	//call once
	initOnce  sync.Once
	startOnce sync.Once
	//isInit    atomic.Value

	session *sessionutil.Session

	msFactory ms.Factory

	//import manager
	importManager *importManager
}

// --------------------- function --------------------------

// NewCore creates a new rootcoord core
func NewCore(c context.Context, factory ms.Factory) (*Core, error) {
	ctx, cancel := context.WithCancel(c)
	rand.Seed(time.Now().UnixNano())
	core := &Core{
		ctx:       ctx,
		cancel:    cancel,
		ddlLock:   sync.Mutex{},
		msFactory: factory,
	}
	core.UpdateStateCode(internalpb.StateCode_Abnormal)
	return core, nil
}

// UpdateStateCode update state code
func (c *Core) UpdateStateCode(code internalpb.StateCode) {
	c.stateCode.Store(code)
}

func (c *Core) checkHealthy() (internalpb.StateCode, bool) {
	code := c.stateCode.Load().(internalpb.StateCode)
	ok := code == internalpb.StateCode_Healthy
	return code, ok
}

func failStatus(code commonpb.ErrorCode, reason string) *commonpb.Status {
	return &commonpb.Status{
		ErrorCode: code,
		Reason:    reason,
	}
}

func succStatus() *commonpb.Status {
	return &commonpb.Status{
		ErrorCode: commonpb.ErrorCode_Success,
		Reason:    "",
	}
}

func (c *Core) checkInit() error {
	if c.MetaTable == nil {
		return fmt.Errorf("metaTable is nil")
	}
	if c.IDAllocator == nil {
		return fmt.Errorf("idAllocator is nil")
	}
	if c.IDAllocatorUpdate == nil {
		return fmt.Errorf("idAllocatorUpdate is nil")
	}
	if c.TSOAllocator == nil {
		return fmt.Errorf("tsoAllocator is nil")
	}
	if c.TSOAllocatorUpdate == nil {
		return fmt.Errorf("tsoAllocatorUpdate is nil")
	}
	if c.etcdCli == nil {
		return fmt.Errorf("etcdCli is nil")
	}
	if c.kvBase == nil {
		return fmt.Errorf("kvBase is nil")
	}
	if c.impTaskKv == nil {
		return fmt.Errorf("impTaskKv is nil")
	}
	if c.SendDdCreateCollectionReq == nil {
		return fmt.Errorf("sendDdCreateCollectionReq is nil")
	}
	if c.SendDdDropCollectionReq == nil {
		return fmt.Errorf("sendDdDropCollectionReq is nil")
	}
	if c.SendDdCreatePartitionReq == nil {
		return fmt.Errorf("sendDdCreatePartitionReq is nil")
	}
	if c.SendDdDropPartitionReq == nil {
		return fmt.Errorf("sendDdDropPartitionReq is nil")
	}
	if c.CallGetBinlogFilePathsService == nil {
		return fmt.Errorf("callGetBinlogFilePathsService is nil")
	}
	if c.CallGetNumRowsService == nil {
		return fmt.Errorf("callGetNumRowsService is nil")
	}
	if c.CallBuildIndexService == nil {
		return fmt.Errorf("callBuildIndexService is nil")
	}
	if c.CallDropIndexService == nil {
		return fmt.Errorf("callDropIndexService is nil")
	}
	if c.CallGetFlushedSegmentsService == nil {
		return fmt.Errorf("callGetFlushedSegmentsService is nil")
	}
	if c.CallWatchChannels == nil {
		return fmt.Errorf("callWatchChannels is nil")
	}
	if c.NewProxyClient == nil {
		return fmt.Errorf("newProxyClient is nil")
	}
	if c.CallReleaseCollectionService == nil {
		return fmt.Errorf("callReleaseCollectionService is nil")
	}
	if c.CallReleasePartitionService == nil {
		return fmt.Errorf("callReleasePartitionService is nil")
	}
	if c.CallImportService == nil {
		return fmt.Errorf("callImportService is nil")
	}

	return nil
}

func (c *Core) startTimeTickLoop() {
	defer c.wg.Done()
	ticker := time.NewTicker(Params.ProxyCfg.TimeTickInterval)
	for {
		select {
		case <-c.ctx.Done():
			log.Debug("rootcoord context closed", zap.Error(c.ctx.Err()))
			return
		case <-ticker.C:
			c.ddlLock.Lock()
			if ts, err := c.TSOAllocator(1); err == nil {
				err := c.SendTimeTick(ts, "timetick loop")
				if err != nil {
					log.Warn("Failed to send timetick", zap.Error(err))
				}
			}
			c.ddlLock.Unlock()
		}
	}
}

func (c *Core) tsLoop() {
	defer c.wg.Done()
	tsoTicker := time.NewTicker(tso.UpdateTimestampStep)
	defer tsoTicker.Stop()
	ctx, cancel := context.WithCancel(c.ctx)
	defer cancel()
	for {
		select {
		case <-tsoTicker.C:
			if err := c.TSOAllocatorUpdate(); err != nil {
				log.Warn("failed to update timestamp: ", zap.Error(err))
				continue
			}
			ts := c.TSOGetLastSavedTime()
			metrics.RootCoordETCDTimestampAllocCounter.Set(float64(ts.Unix()))
			if err := c.IDAllocatorUpdate(); err != nil {
				log.Warn("failed to update id: ", zap.Error(err))
				continue
			}
		case <-ctx.Done():
			// Server is closed and it should return nil.
			log.Debug("tsLoop is closed")
			return
		}
	}
}

func (c *Core) checkFlushedSegmentsLoop() {
	defer c.wg.Done()
	ticker := time.NewTicker(10 * time.Minute)
	for {
		select {
		case <-c.ctx.Done():
			log.Debug("RootCoord context done, exit check FlushedSegmentsLoop")
			return
		case <-ticker.C:
			log.Debug("check flushed segments")
			c.checkFlushedSegments(c.ctx)
		}
	}
}

func (c *Core) checkFlushedSegments(ctx context.Context) {
	collID2Meta, segID2IndexMeta, indexID2Meta := c.MetaTable.dupMeta()
	for _, collMeta := range collID2Meta {
		if len(collMeta.FieldIndexes) == 0 {
			continue
		}
		for _, partID := range collMeta.PartitionIDs {
			ctx2, cancel2 := context.WithTimeout(ctx, 3*time.Minute)
			segIDs, err := c.CallGetFlushedSegmentsService(ctx2, collMeta.ID, partID)
			if err != nil {
				log.Debug("failed to get flushed segments from data coord",
					zap.Int64("collection id", collMeta.ID),
					zap.Int64("partition id", partID),
					zap.Error(err))
				cancel2()
				continue
			}
			for _, segID := range segIDs {
				indexInfos := []*etcdpb.FieldIndexInfo{}
				indexMeta, ok := segID2IndexMeta[segID]
				if !ok {
					indexInfos = append(indexInfos, collMeta.FieldIndexes...)
				} else {
					for _, idx := range collMeta.FieldIndexes {
						if _, ok := indexMeta[idx.IndexID]; !ok {
							indexInfos = append(indexInfos, idx)
						}
					}
				}
				for _, idxInfo := range indexInfos {
					/* #nosec G601 */
					field, err := GetFieldSchemaByID(&collMeta, idxInfo.FiledID)
					if err != nil {
						log.Debug("GetFieldSchemaByID",
							zap.Any("collection_meta", collMeta),
							zap.Int64("field id", idxInfo.FiledID))
						continue
					}
					indexMeta, ok := indexID2Meta[idxInfo.IndexID]
					if !ok {
						log.Debug("index meta does not exist", zap.Int64("index_id", idxInfo.IndexID))
						continue
					}
					info := etcdpb.SegmentIndexInfo{
						CollectionID: collMeta.ID,
						PartitionID:  partID,
						SegmentID:    segID,
						FieldID:      idxInfo.FiledID,
						IndexID:      idxInfo.IndexID,
						EnableIndex:  false,
					}
					log.Debug("building index by background checker",
						zap.Int64("segment_id", segID),
						zap.Int64("index_id", indexMeta.IndexID),
						zap.Int64("collection_id", collMeta.ID))
					info.BuildID, err = c.BuildIndex(ctx2, segID, field, &indexMeta, false)
					if err != nil {
						log.Debug("build index failed",
							zap.Int64("segment_id", segID),
							zap.Int64("field_id", field.FieldID),
							zap.Int64("index_id", indexMeta.IndexID))
						continue
					}
					if info.BuildID != 0 {
						info.EnableIndex = true
					}
					if err := c.MetaTable.AddIndex(&info); err != nil {
						log.Debug("Add index into meta table failed",
							zap.Int64("collection_id", collMeta.ID),
							zap.Int64("index_id", info.IndexID),
							zap.Int64("build_id", info.BuildID),
							zap.Error(err))
					}
				}
			}
			cancel2()
		}
	}
}

func (c *Core) getSegments(ctx context.Context, collID typeutil.UniqueID) (map[typeutil.UniqueID]typeutil.UniqueID, error) {
	collMeta, err := c.MetaTable.GetCollectionByID(collID, 0)
	if err != nil {
		return nil, err
	}
	segID2PartID := map[typeutil.UniqueID]typeutil.UniqueID{}
	for _, partID := range collMeta.PartitionIDs {
		if seg, err := c.CallGetFlushedSegmentsService(ctx, collID, partID); err == nil {
			for _, s := range seg {
				segID2PartID[s] = partID
			}
		} else {
			log.Debug("failed to get flushed segments from data coord", zap.Int64("collection_id", collID), zap.Int64("partition_id", partID), zap.Error(err))
			return nil, err
		}
	}

	metrics.RootCoordNumOfSegments.WithLabelValues(strconv.FormatInt(collID, 10)).Set(float64(len(segID2PartID)))
	return segID2PartID, nil
}

func (c *Core) setMsgStreams() error {
	if Params.PulsarCfg.Address == "" {
		return fmt.Errorf("pulsar address is empty")
	}
	if Params.CommonCfg.RootCoordSubName == "" {
		return fmt.Errorf("RootCoordSubName is empty")
	}

	// rootcoord time tick channel
	if Params.CommonCfg.RootCoordTimeTick == "" {
		return fmt.Errorf("timeTickChannel is empty")
	}
	timeTickStream, _ := c.msFactory.NewMsgStream(c.ctx)
	metrics.RootCoordNumOfMsgStream.Inc()
	timeTickStream.AsProducer([]string{Params.CommonCfg.RootCoordTimeTick})
	log.Debug("RootCoord register timetick producer success", zap.String("channel name", Params.CommonCfg.RootCoordTimeTick))

	c.SendTimeTick = func(t typeutil.Timestamp, reason string) error {
		msgPack := ms.MsgPack{}
		baseMsg := ms.BaseMsg{
			BeginTimestamp: t,
			EndTimestamp:   t,
			HashValues:     []uint32{0},
		}
		timeTickResult := internalpb.TimeTickMsg{
			Base: &commonpb.MsgBase{
				MsgType:   commonpb.MsgType_TimeTick,
				MsgID:     0,
				Timestamp: t,
				SourceID:  c.session.ServerID,
			},
		}
		timeTickMsg := &ms.TimeTickMsg{
			BaseMsg:     baseMsg,
			TimeTickMsg: timeTickResult,
		}
		msgPack.Msgs = append(msgPack.Msgs, timeTickMsg)
		if err := timeTickStream.Broadcast(&msgPack); err != nil {
			return err
		}

		pc := c.chanTimeTick.listDmlChannels()
		pt := make([]uint64, len(pc))
		for i := 0; i < len(pt); i++ {
			pt[i] = t
		}
		ttMsg := internalpb.ChannelTimeTickMsg{
			Base: &commonpb.MsgBase{
				MsgType:   commonpb.MsgType_TimeTick,
				MsgID:     0, //TODO
				Timestamp: t,
				SourceID:  c.session.ServerID,
			},
			ChannelNames:     pc,
			Timestamps:       pt,
			DefaultTimestamp: t,
		}
		//log.Debug("update timetick",
		//	zap.Any("DefaultTs", t),
		//	zap.Any("sourceID", c.session.ServerID),
		//	zap.Any("reason", reason))
		return c.chanTimeTick.updateTimeTick(&ttMsg, reason)
	}

	c.SendDdCreateCollectionReq = func(ctx context.Context, req *internalpb.CreateCollectionRequest, channelNames []string) (map[string][]byte, error) {
		msgPack := ms.MsgPack{}
		baseMsg := ms.BaseMsg{
			Ctx:            ctx,
			BeginTimestamp: req.Base.Timestamp,
			EndTimestamp:   req.Base.Timestamp,
			HashValues:     []uint32{0},
		}
		msg := &ms.CreateCollectionMsg{
			BaseMsg:                 baseMsg,
			CreateCollectionRequest: *req,
		}
		msgPack.Msgs = append(msgPack.Msgs, msg)
		return c.chanTimeTick.broadcastMarkDmlChannels(channelNames, &msgPack)
	}

	c.SendDdDropCollectionReq = func(ctx context.Context, req *internalpb.DropCollectionRequest, channelNames []string) error {
		msgPack := ms.MsgPack{}
		baseMsg := ms.BaseMsg{
			Ctx:            ctx,
			BeginTimestamp: req.Base.Timestamp,
			EndTimestamp:   req.Base.Timestamp,
			HashValues:     []uint32{0},
		}
		msg := &ms.DropCollectionMsg{
			BaseMsg:               baseMsg,
			DropCollectionRequest: *req,
		}
		msgPack.Msgs = append(msgPack.Msgs, msg)
		return c.chanTimeTick.broadcastDmlChannels(channelNames, &msgPack)
	}

	c.SendDdCreatePartitionReq = func(ctx context.Context, req *internalpb.CreatePartitionRequest, channelNames []string) error {
		msgPack := ms.MsgPack{}
		baseMsg := ms.BaseMsg{
			Ctx:            ctx,
			BeginTimestamp: req.Base.Timestamp,
			EndTimestamp:   req.Base.Timestamp,
			HashValues:     []uint32{0},
		}
		msg := &ms.CreatePartitionMsg{
			BaseMsg:                baseMsg,
			CreatePartitionRequest: *req,
		}
		msgPack.Msgs = append(msgPack.Msgs, msg)
		return c.chanTimeTick.broadcastDmlChannels(channelNames, &msgPack)
	}

	c.SendDdDropPartitionReq = func(ctx context.Context, req *internalpb.DropPartitionRequest, channelNames []string) error {
		msgPack := ms.MsgPack{}
		baseMsg := ms.BaseMsg{
			Ctx:            ctx,
			BeginTimestamp: req.Base.Timestamp,
			EndTimestamp:   req.Base.Timestamp,
			HashValues:     []uint32{0},
		}
		msg := &ms.DropPartitionMsg{
			BaseMsg:              baseMsg,
			DropPartitionRequest: *req,
		}
		msgPack.Msgs = append(msgPack.Msgs, msg)
		return c.chanTimeTick.broadcastDmlChannels(channelNames, &msgPack)
	}

	return nil
}

// SetNewProxyClient set client to create proxy
func (c *Core) SetNewProxyClient(f func(sess *sessionutil.Session) (types.Proxy, error)) {
	if c.NewProxyClient == nil {
		c.NewProxyClient = f
	} else {
		log.Debug("NewProxyClient has already set")
	}
}

// SetDataCoord set datacoord
func (c *Core) SetDataCoord(ctx context.Context, s types.DataCoord) error {
	initCh := make(chan struct{})
	go func() {
		for {
			if err := s.Init(); err == nil {
				if err := s.Start(); err == nil {
					close(initCh)
					log.Debug("RootCoord connected to DataCoord")
					return
				}
			}
			log.Debug("Retrying RootCoord connection to DataCoord")
		}
	}()
	c.CallGetBinlogFilePathsService = func(ctx context.Context, segID typeutil.UniqueID, fieldID typeutil.UniqueID) (retFiles []string, retErr error) {
		defer func() {
			if err := recover(); err != nil {
				retErr = fmt.Errorf("get bin log file paths panic, msg = %v", err)
			}
		}()
		<-initCh //wait connect to DataCoord
		ts, err := c.TSOAllocator(1)
		if err != nil {
			return nil, err
		}
		binlog, err := s.GetInsertBinlogPaths(ctx, &datapb.GetInsertBinlogPathsRequest{
			Base: &commonpb.MsgBase{
				MsgType:   0, //TODO, msg type
				MsgID:     0,
				Timestamp: ts,
				SourceID:  c.session.ServerID,
			},
			SegmentID: segID,
		})
		if err != nil {
			return nil, err
		}
		if binlog.Status.ErrorCode != commonpb.ErrorCode_Success {
			return nil, fmt.Errorf("getInsertBinlogPaths from data service failed, error = %s", binlog.Status.Reason)
		}
		binlogPaths := make([]string, 0)
		for i := range binlog.FieldIDs {
			if binlog.FieldIDs[i] == fieldID {
				binlogPaths = append(binlogPaths, binlog.Paths[i].Values...)
			}
		}
		if len(binlogPaths) == 0 {
			return nil, fmt.Errorf("binlog file does not exist, segment id = %d, field id = %d", segID, fieldID)
		}
		return binlogPaths, nil
	}

	c.CallGetNumRowsService = func(ctx context.Context, segID typeutil.UniqueID, isFromFlushedChan bool) (retRows int64, retErr error) {
		defer func() {
			if err := recover(); err != nil {
				retErr = fmt.Errorf("get num rows panic, msg = %v", err)
			}
		}()
		<-initCh
		ts, err := c.TSOAllocator(1)
		if err != nil {
			return retRows, err
		}
		segInfo, err := s.GetSegmentInfo(ctx, &datapb.GetSegmentInfoRequest{
			Base: &commonpb.MsgBase{
				MsgType:   0, //TODO, msg type
				MsgID:     0,
				Timestamp: ts,
				SourceID:  c.session.ServerID,
			},
			SegmentIDs: []typeutil.UniqueID{segID},
		})
		if err != nil {
			return retRows, err
		}
		if segInfo.Status.ErrorCode != commonpb.ErrorCode_Success {
			return retRows, fmt.Errorf("getSegmentInfo from data service failed, error = %s", segInfo.Status.Reason)
		}
		if len(segInfo.Infos) != 1 {
			log.Debug("get segment info empty")
			return retRows, nil
		}
		if !isFromFlushedChan && segInfo.Infos[0].State != commonpb.SegmentState_Flushed {
			log.Debug("segment id not flushed", zap.Int64("segment id", segID))
			return retRows, nil
		}
		return segInfo.Infos[0].NumOfRows, nil
	}

	c.CallGetFlushedSegmentsService = func(ctx context.Context, collID, partID typeutil.UniqueID) (retSegIDs []typeutil.UniqueID, retErr error) {
		defer func() {
			if err := recover(); err != nil {
				retErr = fmt.Errorf("get flushed segments from data coord panic, msg = %v", err)
			}
		}()
		<-initCh
		req := &datapb.GetFlushedSegmentsRequest{
			Base: &commonpb.MsgBase{
				MsgType:   0, //TODO,msg type
				MsgID:     0,
				Timestamp: 0,
				SourceID:  c.session.ServerID,
			},
			CollectionID: collID,
			PartitionID:  partID,
		}
		rsp, err := s.GetFlushedSegments(ctx, req)
		if err != nil {
			return nil, err
		}
		if rsp.Status.ErrorCode != commonpb.ErrorCode_Success {
			return nil, fmt.Errorf("get flushed segments from data coord failed, reason = %s", rsp.Status.Reason)
		}
		return rsp.Segments, nil
	}

	c.CallWatchChannels = func(ctx context.Context, collectionID int64, channelNames []string) (retErr error) {
		defer func() {
			if err := recover(); err != nil {
				retErr = fmt.Errorf("watch channels panic, msg = %v", err)
			}
		}()
		<-initCh
		req := &datapb.WatchChannelsRequest{
			CollectionID: collectionID,
			ChannelNames: channelNames,
		}
		rsp, err := s.WatchChannels(ctx, req)
		if err != nil {
			return err
		}
		if rsp.Status.ErrorCode != commonpb.ErrorCode_Success {
			return fmt.Errorf("data coord watch channels failed, reason = %s", rsp.Status.Reason)
		}
		return nil
	}
	c.CallImportService = func(ctx context.Context, req *datapb.ImportTaskRequest) *datapb.ImportTaskResponse {
		resp := &datapb.ImportTaskResponse{
			Status: &commonpb.Status{
				ErrorCode: commonpb.ErrorCode_Success,
			},
		}

		defer func() {
			if err := recover(); err != nil {
				resp.Status.ErrorCode = commonpb.ErrorCode_UnexpectedError
				resp.Status.Reason = "assign import task to data coord panic"
			}
		}()

		resp, _ = s.Import(ctx, req)
		if resp.Status.ErrorCode != commonpb.ErrorCode_Success {
			return resp
		}

		return resp
	}

	return nil
}

// SetIndexCoord set indexcoord
func (c *Core) SetIndexCoord(s types.IndexCoord) error {
	initCh := make(chan struct{})
	go func() {
		for {
			if err := s.Init(); err == nil {
				if err := s.Start(); err == nil {
					close(initCh)
					log.Debug("RootCoord connected to IndexCoord")
					return
				}
			}
			log.Debug("Retrying RootCoord connection to IndexCoord")
		}
	}()

	c.CallBuildIndexService = func(ctx context.Context, binlog []string, field *schemapb.FieldSchema, idxInfo *etcdpb.IndexInfo, numRows int64) (retID typeutil.UniqueID, retErr error) {
		defer func() {
			if err := recover(); err != nil {
				retErr = fmt.Errorf("build index panic, msg = %v", err)
			}
		}()
		<-initCh
		rsp, err := s.BuildIndex(ctx, &indexpb.BuildIndexRequest{
			DataPaths:   binlog,
			TypeParams:  field.TypeParams,
			IndexParams: idxInfo.IndexParams,
			IndexID:     idxInfo.IndexID,
			IndexName:   idxInfo.IndexName,
			NumRows:     numRows,
			FieldSchema: field,
		})
		if err != nil {
			return retID, err
		}
		if rsp.Status.ErrorCode != commonpb.ErrorCode_Success {
			return retID, fmt.Errorf("buildIndex from index service failed, error = %s", rsp.Status.Reason)
		}
		return rsp.IndexBuildID, nil
	}

	c.CallDropIndexService = func(ctx context.Context, indexID typeutil.UniqueID) (retErr error) {
		defer func() {
			if err := recover(); err != nil {
				retErr = fmt.Errorf("drop index from index service panic, msg = %v", err)
			}
		}()
		<-initCh
		rsp, err := s.DropIndex(ctx, &indexpb.DropIndexRequest{
			IndexID: indexID,
		})
		if err != nil {
			return err
		}
		if rsp.ErrorCode != commonpb.ErrorCode_Success {
			return fmt.Errorf(rsp.Reason)
		}
		return nil
	}

	c.CallGetIndexStatesService = func(ctx context.Context, IndexBuildIDs []int64) (idxInfo []*indexpb.IndexInfo, retErr error) {
		defer func() {
			if err := recover(); err != nil {
				retErr = fmt.Errorf("get index state from index service panic, msg = %v", err)
			}
		}()
		<-initCh
		res, err := s.GetIndexStates(ctx, &indexpb.GetIndexStatesRequest{
			IndexBuildIDs: IndexBuildIDs,
		})
		if err != nil {
			log.Error("RootCoord failed to get index states from IndexCoord.", zap.Error(err))
			return nil, err
		}
		log.Debug("got index states", zap.String("get index state result", res.String()))
		if res.GetStatus().GetErrorCode() != commonpb.ErrorCode_Success {
			log.Error("Get index states failed.",
				zap.String("error_code", res.GetStatus().GetErrorCode().String()),
				zap.String("reason", res.GetStatus().GetReason()))
			return nil, fmt.Errorf(res.GetStatus().GetErrorCode().String())
		}
		return res.GetStates(), nil
	}
	return nil
}

// SetQueryCoord set querycoord
func (c *Core) SetQueryCoord(s types.QueryCoord) error {
	initCh := make(chan struct{})
	go func() {
		for {
			if err := s.Init(); err == nil {
				if err := s.Start(); err == nil {
					close(initCh)
					log.Debug("RootCoord connected to QueryCoord")
					return
				}
			}
			log.Debug("Retrying RootCoord connection to QueryCoord")
		}
	}()
	c.CallReleaseCollectionService = func(ctx context.Context, ts typeutil.Timestamp, dbID typeutil.UniqueID, collectionID typeutil.UniqueID) (retErr error) {
		defer func() {
			if err := recover(); err != nil {
				retErr = fmt.Errorf("release collection from query service panic, msg = %v", err)
			}
		}()
		<-initCh
		req := &querypb.ReleaseCollectionRequest{
			Base: &commonpb.MsgBase{
				MsgType:   commonpb.MsgType_ReleaseCollection,
				MsgID:     0, //TODO, msg ID
				Timestamp: ts,
				SourceID:  c.session.ServerID,
			},
			DbID:         dbID,
			CollectionID: collectionID,
		}
		rsp, err := s.ReleaseCollection(ctx, req)
		if err != nil {
			return err
		}
		if rsp.ErrorCode != commonpb.ErrorCode_Success {
			return fmt.Errorf("releaseCollection from query service failed, error = %s", rsp.Reason)
		}
		return nil
	}
	c.CallReleasePartitionService = func(ctx context.Context, ts typeutil.Timestamp, dbID, collectionID typeutil.UniqueID, partitionIDs []typeutil.UniqueID) (retErr error) {
		defer func() {
			if err := recover(); err != nil {
				retErr = fmt.Errorf("release partition from query service panic, msg = %v", err)
			}
		}()
		<-initCh
		req := &querypb.ReleasePartitionsRequest{
			Base: &commonpb.MsgBase{
				MsgType:   commonpb.MsgType_ReleasePartitions,
				MsgID:     0, //TODO, msg ID
				Timestamp: ts,
				SourceID:  c.session.ServerID,
			},
			DbID:         dbID,
			CollectionID: collectionID,
			PartitionIDs: partitionIDs,
		}
		rsp, err := s.ReleasePartitions(ctx, req)
		if err != nil {
			return err
		}
		if rsp.ErrorCode != commonpb.ErrorCode_Success {
			return fmt.Errorf("releasePartitions from query service failed, error = %s", rsp.Reason)
		}
		return nil
	}
	return nil
}

// BuildIndex will check row num and call build index service
func (c *Core) BuildIndex(ctx context.Context, segID typeutil.UniqueID, field *schemapb.FieldSchema, idxInfo *etcdpb.IndexInfo, isFlush bool) (typeutil.UniqueID, error) {
	log.Debug("start build index", zap.String("index name", idxInfo.IndexName),
		zap.String("field name", field.Name), zap.Int64("segment id", segID))
	sp, ctx := trace.StartSpanFromContext(ctx)
	defer sp.Finish()
	if c.MetaTable.IsSegmentIndexed(segID, field, idxInfo.IndexParams) {
		return 0, nil
	}
	rows, err := c.CallGetNumRowsService(ctx, segID, isFlush)
	if err != nil {
		return 0, err
	}
	var bldID typeutil.UniqueID
	if rows < Params.RootCoordCfg.MinSegmentSizeToEnableIndex {
		log.Debug("num of rows is less than MinSegmentSizeToEnableIndex", zap.Int64("num rows", rows))
	} else {
		binlogs, err := c.CallGetBinlogFilePathsService(ctx, segID, field.FieldID)
		if err != nil {
			return 0, err
		}
		bldID, err = c.CallBuildIndexService(ctx, binlogs, field, idxInfo, rows)
		if err != nil {
			return 0, err
		}

		log.Debug("CallBuildIndex finished", zap.String("index name", idxInfo.IndexName),
			zap.String("field name", field.Name), zap.Int64("segment id", segID), zap.Int64("num rows", rows))
	}
	return bldID, nil
}

// RemoveIndex will call drop index service
func (c *Core) RemoveIndex(ctx context.Context, collName string, indexName string) error {
	_, indexInfos, err := c.MetaTable.GetIndexByName(collName, indexName)
	if err != nil {
		log.Error("GetIndexByName failed,", zap.String("collection name", collName),
			zap.String("index name", indexName), zap.Error(err))
		return err
	}
	for _, indexInfo := range indexInfos {
		if err = c.CallDropIndexService(ctx, indexInfo.IndexID); err != nil {
			log.Error("CallDropIndexService failed,", zap.String("collection name", collName), zap.Error(err))
			return err
		}
	}
	return nil
}

// ExpireMetaCache will call invalidate collection meta cache
func (c *Core) ExpireMetaCache(ctx context.Context, collNames []string, ts typeutil.Timestamp) {
	for _, collName := range collNames {
		req := proxypb.InvalidateCollMetaCacheRequest{
			Base: &commonpb.MsgBase{
				MsgType:   0, //TODO, msg type
				MsgID:     0, //TODO, msg id
				Timestamp: ts,
				SourceID:  c.session.ServerID,
			},
			CollectionName: collName,
		}
		c.proxyClientManager.InvalidateCollectionMetaCache(ctx, &req)
	}
}

// Register register rootcoord at etcd
func (c *Core) Register() error {
	c.session.Register()
	go c.session.LivenessCheck(c.ctx, func() {
		log.Error("Root Coord disconnected from etcd, process will exit", zap.Int64("Server Id", c.session.ServerID))
		if err := c.Stop(); err != nil {
			log.Fatal("failed to stop server", zap.Error(err))
		}
		// manually send signal to starter goroutine
		if c.session.TriggerKill {
			if p, err := os.FindProcess(os.Getpid()); err == nil {
				p.Signal(syscall.SIGINT)
			}
		}
	})

	c.UpdateStateCode(internalpb.StateCode_Healthy)
	log.Debug("RootCoord start successfully ", zap.String("State Code", internalpb.StateCode_Healthy.String()))
	return nil
}

// SetEtcdClient sets the etcdCli of Core
func (c *Core) SetEtcdClient(etcdClient *clientv3.Client) {
	c.etcdCli = etcdClient
}

func (c *Core) initSession() error {
	c.session = sessionutil.NewSession(c.ctx, Params.EtcdCfg.MetaRootPath, c.etcdCli)
	if c.session == nil {
		return fmt.Errorf("session is nil, the etcd client connection may have failed")
	}
	c.session.Init(typeutil.RootCoordRole, Params.RootCoordCfg.Address, true, true)
	Params.SetLogger(c.session.ServerID)
	return nil
}

// Init initialize routine
func (c *Core) Init() error {
	var initError error
	if c.kvBaseCreate == nil {
		c.kvBaseCreate = func(root string) (kv.TxnKV, error) {
			return etcdkv.NewEtcdKV(c.etcdCli, root), nil
		}
	}
	if c.metaKVCreate == nil {
		c.metaKVCreate = func(root string) (kv.MetaKv, error) {
			return etcdkv.NewEtcdKV(c.etcdCli, root), nil
		}
	}
	c.initOnce.Do(func() {
		if err := c.initSession(); err != nil {
			initError = err
			log.Error("RootCoord init session failed", zap.Error(err))
			return
		}
		connectEtcdFn := func() error {
			if c.kvBase, initError = c.kvBaseCreate(Params.EtcdCfg.KvRootPath); initError != nil {
				log.Error("RootCoord failed to new EtcdKV for kvBase", zap.Any("reason", initError))
				return initError
			}
			if c.impTaskKv, initError = c.metaKVCreate(Params.EtcdCfg.KvRootPath); initError != nil {
				log.Error("RootCoord failed to new EtcdKV for MetaKV", zap.Any("reason", initError))
				return initError
			}
			var metaKV kv.TxnKV
			metaKV, initError = c.kvBaseCreate(Params.EtcdCfg.MetaRootPath)
			if initError != nil {
				log.Error("RootCoord failed to new EtcdKV", zap.Any("reason", initError))
				return initError
			}
			var ss *suffixSnapshot
			if ss, initError = newSuffixSnapshot(metaKV, "_ts", Params.EtcdCfg.MetaRootPath, "snapshots"); initError != nil {
				log.Error("RootCoord failed to new suffixSnapshot", zap.Error(initError))
				return initError
			}
			if c.MetaTable, initError = NewMetaTable(metaKV, ss); initError != nil {
				log.Error("RootCoord failed to new MetaTable", zap.Any("reason", initError))
				return initError
			}

			return nil
		}
		log.Debug("RootCoord, Connecting to Etcd", zap.String("kv root", Params.EtcdCfg.KvRootPath), zap.String("meta root", Params.EtcdCfg.MetaRootPath))
		err := retry.Do(c.ctx, connectEtcdFn, retry.Attempts(300))
		if err != nil {
			return
		}

		log.Debug("RootCoord, Setting TSO and ID Allocator")
		kv := tsoutil.NewTSOKVBase(c.etcdCli, Params.EtcdCfg.KvRootPath, "gid")
		idAllocator := allocator.NewGlobalIDAllocator("idTimestamp", kv)
		if initError = idAllocator.Initialize(); initError != nil {
			return
		}
		c.IDAllocator = func(count uint32) (typeutil.UniqueID, typeutil.UniqueID, error) {
			return idAllocator.Alloc(count)
		}
		c.IDAllocatorUpdate = func() error {
			return idAllocator.UpdateID()
		}

		kv = tsoutil.NewTSOKVBase(c.etcdCli, Params.EtcdCfg.KvRootPath, "tso")
		tsoAllocator := tso.NewGlobalTSOAllocator("timestamp", kv)
		if initError = tsoAllocator.Initialize(); initError != nil {
			return
		}
		c.TSOAllocator = func(count uint32) (typeutil.Timestamp, error) {
			return tsoAllocator.Alloc(count)
		}
		c.TSOAllocatorUpdate = func() error {
			return tsoAllocator.UpdateTSO()
		}
		c.TSOGetLastSavedTime = func() time.Time {
			return tsoAllocator.GetLastSavedTime()
		}

		if initError = c.msFactory.Init(&Params); initError != nil {
			return
		}

		chanMap := c.MetaTable.ListCollectionPhysicalChannels()
		c.chanTimeTick = newTimeTickSync(c.ctx, c.session.ServerID, c.msFactory, chanMap)
		c.chanTimeTick.addSession(c.session)
		c.proxyClientManager = newProxyClientManager(c)

		log.Debug("RootCoord, set proxy manager")
		c.proxyManager = newProxyManager(
			c.ctx,
			c.etcdCli,
			c.chanTimeTick.initSessions,
			c.proxyClientManager.GetProxyClients,
		)
		c.proxyManager.AddSessionFunc(c.chanTimeTick.addSession, c.proxyClientManager.AddProxyClient)
		c.proxyManager.DelSessionFunc(c.chanTimeTick.delSession, c.proxyClientManager.DelProxyClient)

		c.metricsCacheManager = metricsinfo.NewMetricsCacheManager()

		initError = c.setMsgStreams()
		if initError != nil {
			return
		}

		c.importManager = newImportManager(
			c.ctx,
			c.impTaskKv,
			c.CallImportService,
		)
		c.importManager.init(c.ctx)
	})
	if initError != nil {
		log.Debug("RootCoord init error", zap.Error(initError))
	}
	log.Debug("RootCoord init done")
	return initError
}

func (c *Core) reSendDdMsg(ctx context.Context, force bool) error {
	if !force {
		flag, err := c.MetaTable.txn.Load(DDMsgSendPrefix)
		if err != nil {
			// TODO, this is super ugly hack but our kv interface does not support loadWithExist
			// leave it for later
			if strings.Contains(err.Error(), "there is no value on key") {
				log.Debug("skip reSendDdMsg with no dd-msg-send key")
				return nil
			}
			return err
		}
		value, err := strconv.ParseBool(flag)
		if err != nil {
			return err
		}
		if value {
			log.Debug("skip reSendDdMsg with dd-msg-send set to true")
			return nil
		}
	}

	ddOpStr, err := c.MetaTable.txn.Load(DDOperationPrefix)
	if err != nil {
		log.Debug("DdOperation key does not exist")
		return nil
	}
	var ddOp DdOperation
	if err = json.Unmarshal([]byte(ddOpStr), &ddOp); err != nil {
		return err
	}

	invalidateCache := false
	var ts typeutil.Timestamp
	var collName string

	switch ddOp.Type {
	// TODO remove create collection resend
	// since create collection needs a start position to succeed
	case CreateCollectionDDType:
		var ddReq = internalpb.CreateCollectionRequest{}
		if err = proto.Unmarshal(ddOp.Body, &ddReq); err != nil {
			return err
		}
		if _, err := c.MetaTable.GetCollectionByName(ddReq.CollectionName, 0); err != nil {
			if _, err = c.SendDdCreateCollectionReq(ctx, &ddReq, ddReq.PhysicalChannelNames); err != nil {
				return err
			}
		} else {
			log.Debug("collection has been created, skip re-send CreateCollection",
				zap.String("collection name", collName))
		}
	case DropCollectionDDType:
		var ddReq = internalpb.DropCollectionRequest{}
		if err = proto.Unmarshal(ddOp.Body, &ddReq); err != nil {
			return err
		}
		ts = ddReq.Base.Timestamp
		collName = ddReq.CollectionName
		if collInfo, err := c.MetaTable.GetCollectionByName(ddReq.CollectionName, 0); err == nil {
			if err = c.SendDdDropCollectionReq(ctx, &ddReq, collInfo.PhysicalChannelNames); err != nil {
				return err
			}
			invalidateCache = true
		} else {
			log.Debug("collection has been removed, skip re-send DropCollection",
				zap.String("collection name", collName))
		}
	case CreatePartitionDDType:
		var ddReq = internalpb.CreatePartitionRequest{}
		if err = proto.Unmarshal(ddOp.Body, &ddReq); err != nil {
			return err
		}
		ts = ddReq.Base.Timestamp
		collName = ddReq.CollectionName
		collInfo, err := c.MetaTable.GetCollectionByName(ddReq.CollectionName, 0)
		if err != nil {
			return err
		}
		if _, err = c.MetaTable.GetPartitionByName(collInfo.ID, ddReq.PartitionName, 0); err != nil {
			if err = c.SendDdCreatePartitionReq(ctx, &ddReq, collInfo.PhysicalChannelNames); err != nil {
				return err
			}
			invalidateCache = true
		} else {
			log.Debug("partition has been created, skip re-send CreatePartition",
				zap.String("collection name", collName), zap.String("partition name", ddReq.PartitionName))
		}
	case DropPartitionDDType:
		var ddReq = internalpb.DropPartitionRequest{}
		if err = proto.Unmarshal(ddOp.Body, &ddReq); err != nil {
			return err
		}
		ts = ddReq.Base.Timestamp
		collName = ddReq.CollectionName
		collInfo, err := c.MetaTable.GetCollectionByName(ddReq.CollectionName, 0)
		if err != nil {
			return err
		}
		if _, err = c.MetaTable.GetPartitionByName(collInfo.ID, ddReq.PartitionName, 0); err == nil {
			if err = c.SendDdDropPartitionReq(ctx, &ddReq, collInfo.PhysicalChannelNames); err != nil {
				return err
			}
			invalidateCache = true
		} else {
			log.Debug("partition has been removed, skip re-send DropPartition",
				zap.String("collection name", collName), zap.String("partition name", ddReq.PartitionName))
		}
	default:
		return fmt.Errorf("invalid DdOperation %s", ddOp.Type)
	}

	if invalidateCache {
		c.ExpireMetaCache(ctx, []string{collName}, ts)
	}

	// Update DDOperation in etcd
	return c.MetaTable.txn.Save(DDMsgSendPrefix, strconv.FormatBool(true))
}

// Start start rootcoord
func (c *Core) Start() error {
	if err := c.checkInit(); err != nil {
		log.Debug("RootCoord Start checkInit failed", zap.Error(err))
		return err
	}

	log.Debug(typeutil.RootCoordRole, zap.Int64("node id", c.session.ServerID))
	log.Debug(typeutil.RootCoordRole, zap.String("time tick channel name", Params.CommonCfg.RootCoordTimeTick))

	c.startOnce.Do(func() {
		if err := c.proxyManager.WatchProxy(); err != nil {
			log.Fatal("RootCoord Start WatchProxy failed", zap.Error(err))
			// you can not just stuck here,
			panic(err)
		}
		if err := c.reSendDdMsg(c.ctx, false); err != nil {
			log.Fatal("RootCoord Start reSendDdMsg failed", zap.Error(err))
			panic(err)
		}
		c.wg.Add(4)
		go c.startTimeTickLoop()
		go c.tsLoop()
		go c.chanTimeTick.startWatch(&c.wg)
		go c.checkFlushedSegmentsLoop()
		Params.RootCoordCfg.CreatedTime = time.Now()
		Params.RootCoordCfg.UpdatedTime = time.Now()
	})

	return nil
}

// Stop stop rootcoord
func (c *Core) Stop() error {
	c.UpdateStateCode(internalpb.StateCode_Abnormal)

	c.cancel()
	c.wg.Wait()
	// wait at most one second to revoke
	c.session.Revoke(time.Second)
	return nil
}

// GetComponentStates get states of components
func (c *Core) GetComponentStates(ctx context.Context) (*internalpb.ComponentStates, error) {
	code := c.stateCode.Load().(internalpb.StateCode)
	log.Debug("GetComponentStates", zap.String("State Code", internalpb.StateCode_name[int32(code)]))

	nodeID := common.NotRegisteredID
	if c.session != nil && c.session.Registered() {
		nodeID = c.session.ServerID
	}

	return &internalpb.ComponentStates{
		State: &internalpb.ComponentInfo{
			// NodeID:    c.session.ServerID, // will race with Core.Register()
			NodeID:    nodeID,
			Role:      typeutil.RootCoordRole,
			StateCode: code,
			ExtraInfo: nil,
		},
		Status: &commonpb.Status{
			ErrorCode: commonpb.ErrorCode_Success,
			Reason:    "",
		},
		SubcomponentStates: []*internalpb.ComponentInfo{
			{
				NodeID:    nodeID,
				Role:      typeutil.RootCoordRole,
				StateCode: code,
				ExtraInfo: nil,
			},
		},
	}, nil
}

// GetTimeTickChannel get timetick channel name
func (c *Core) GetTimeTickChannel(ctx context.Context) (*milvuspb.StringResponse, error) {
	return &milvuspb.StringResponse{
		Status: &commonpb.Status{
			ErrorCode: commonpb.ErrorCode_Success,
			Reason:    "",
		},
		Value: Params.CommonCfg.RootCoordTimeTick,
	}, nil
}

// GetStatisticsChannel get statistics channel name
func (c *Core) GetStatisticsChannel(ctx context.Context) (*milvuspb.StringResponse, error) {
	return &milvuspb.StringResponse{
		Status: &commonpb.Status{
			ErrorCode: commonpb.ErrorCode_Success,
			Reason:    "",
		},
		Value: Params.CommonCfg.RootCoordStatistics,
	}, nil
}

// CreateCollection create collection
func (c *Core) CreateCollection(ctx context.Context, in *milvuspb.CreateCollectionRequest) (*commonpb.Status, error) {
	metrics.RootCoordCreateCollectionCounter.WithLabelValues(metrics.TotalLabel).Inc()
	if code, ok := c.checkHealthy(); !ok {
		return failStatus(commonpb.ErrorCode_UnexpectedError, "StateCode="+internalpb.StateCode_name[int32(code)]), nil
	}

	tr := timerecord.NewTimeRecorder("CreateCollection")

	log.Debug("CreateCollection", zap.String("role", typeutil.RootCoordRole),
		zap.String("collection name", in.CollectionName), zap.Int64("msgID", in.Base.MsgID))
	t := &CreateCollectionReqTask{
		baseReqTask: baseReqTask{
			ctx:  ctx,
			core: c,
		},
		Req: in,
	}
	err := executeTask(t)
	if err != nil {
		log.Error("CreateCollection failed", zap.String("role", typeutil.RootCoordRole),
			zap.String("collection name", in.CollectionName), zap.Int64("msgID", in.Base.MsgID), zap.Error(err))
		return failStatus(commonpb.ErrorCode_UnexpectedError, "CreateCollection failed: "+err.Error()), nil
	}
	log.Debug("CreateCollection success", zap.String("role", typeutil.RootCoordRole),
		zap.String("collection name", in.CollectionName), zap.Int64("msgID", in.Base.MsgID))

	metrics.RootCoordCreateCollectionCounter.WithLabelValues(metrics.SuccessLabel).Inc()
	metrics.RootCoordDDLWriteTypeLatency.WithLabelValues("CreateCollection").Observe(float64(tr.ElapseSpan().Milliseconds()))
	metrics.RootCoordNumOfCollections.Inc()
	return succStatus(), nil
}

// DropCollection drop collection
func (c *Core) DropCollection(ctx context.Context, in *milvuspb.DropCollectionRequest) (*commonpb.Status, error) {
	metrics.RootCoordDropCollectionCounter.WithLabelValues(metrics.TotalLabel).Inc()
	if code, ok := c.checkHealthy(); !ok {
		return failStatus(commonpb.ErrorCode_UnexpectedError, "StateCode="+internalpb.StateCode_name[int32(code)]), nil
	}
	tr := timerecord.NewTimeRecorder("DropCollection")
	log.Debug("DropCollection", zap.String("role", typeutil.RootCoordRole),
		zap.String("collection name", in.CollectionName), zap.Int64("msgID", in.Base.MsgID))
	t := &DropCollectionReqTask{
		baseReqTask: baseReqTask{
			ctx:  ctx,
			core: c,
		},
		Req: in,
	}
	err := executeTask(t)
	if err != nil {
		log.Error("DropCollection failed", zap.String("role", typeutil.RootCoordRole),
			zap.String("collection name", in.CollectionName), zap.Int64("msgID", in.Base.MsgID), zap.Error(err))
		return failStatus(commonpb.ErrorCode_UnexpectedError, "DropCollection failed: "+err.Error()), nil
	}
	log.Debug("DropCollection success", zap.String("role", typeutil.RootCoordRole),
		zap.String("collection name", in.CollectionName), zap.Int64("msgID", in.Base.MsgID))

	metrics.RootCoordDropCollectionCounter.WithLabelValues(metrics.SuccessLabel).Inc()
	metrics.RootCoordDDLWriteTypeLatency.WithLabelValues("DropCollection").Observe(float64(tr.ElapseSpan().Milliseconds()))
	metrics.RootCoordNumOfCollections.Dec()
	return succStatus(), nil
}

// HasCollection check collection existence
func (c *Core) HasCollection(ctx context.Context, in *milvuspb.HasCollectionRequest) (*milvuspb.BoolResponse, error) {
	metrics.RootCoordHasCollectionCounter.WithLabelValues(metrics.TotalLabel).Inc()
	if code, ok := c.checkHealthy(); !ok {
		return &milvuspb.BoolResponse{
			Status: failStatus(commonpb.ErrorCode_UnexpectedError, "StateCode="+internalpb.StateCode_name[int32(code)]),
			Value:  false,
		}, nil
	}
	tr := timerecord.NewTimeRecorder("HasCollection")

	log.Debug("HasCollection", zap.String("role", typeutil.RootCoordRole),
		zap.String("collection name", in.CollectionName), zap.Int64("msgID", in.Base.MsgID))
	t := &HasCollectionReqTask{
		baseReqTask: baseReqTask{
			ctx:  ctx,
			core: c,
		},
		Req:           in,
		HasCollection: false,
	}
	err := executeTask(t)
	if err != nil {
		log.Error("HasCollection failed", zap.String("role", typeutil.RootCoordRole),
			zap.String("collection name", in.CollectionName), zap.Int64("msgID", in.Base.MsgID), zap.Error(err))
		return &milvuspb.BoolResponse{
			Status: failStatus(commonpb.ErrorCode_UnexpectedError, "HasCollection failed: "+err.Error()),
			Value:  false,
		}, nil
	}
	log.Debug("HasCollection success", zap.String("role", typeutil.RootCoordRole),
		zap.String("collection name", in.CollectionName), zap.Int64("msgID", in.Base.MsgID))

	metrics.RootCoordHasCollectionCounter.WithLabelValues(metrics.SuccessLabel).Inc()
	metrics.RootCoordDDLReadTypeLatency.WithLabelValues("HasCollection").Observe(float64(tr.ElapseSpan().Milliseconds()))
	return &milvuspb.BoolResponse{
		Status: succStatus(),
		Value:  t.HasCollection,
	}, nil
}

// DescribeCollection return collection info
func (c *Core) DescribeCollection(ctx context.Context, in *milvuspb.DescribeCollectionRequest) (*milvuspb.DescribeCollectionResponse, error) {
	metrics.RootCoordDescribeCollectionCounter.WithLabelValues(metrics.TotalLabel).Inc()
	if code, ok := c.checkHealthy(); !ok {
		return &milvuspb.DescribeCollectionResponse{
			Status: failStatus(commonpb.ErrorCode_UnexpectedError, "StateCode"+internalpb.StateCode_name[int32(code)]),
		}, nil
	}
	tr := timerecord.NewTimeRecorder("DescribeCollection")

	log.Debug("DescribeCollection", zap.String("role", typeutil.RootCoordRole),
		zap.String("collection name", in.CollectionName), zap.Int64("msgID", in.Base.MsgID))
	t := &DescribeCollectionReqTask{
		baseReqTask: baseReqTask{
			ctx:  ctx,
			core: c,
		},
		Req: in,
		Rsp: &milvuspb.DescribeCollectionResponse{},
	}
	err := executeTask(t)
	if err != nil {
		log.Error("DescribeCollection failed", zap.String("role", typeutil.RootCoordRole),
			zap.String("collection name", in.CollectionName), zap.Int64("msgID", in.Base.MsgID), zap.Error(err))
		return &milvuspb.DescribeCollectionResponse{
			Status: failStatus(commonpb.ErrorCode_UnexpectedError, "DescribeCollection failed: "+err.Error()),
		}, nil
	}
	log.Debug("DescribeCollection success", zap.String("role", typeutil.RootCoordRole),
		zap.String("collection name", in.CollectionName), zap.Int64("msgID", in.Base.MsgID))

	metrics.RootCoordDescribeCollectionCounter.WithLabelValues(metrics.SuccessLabel).Inc()
	metrics.RootCoordDDLReadTypeLatency.WithLabelValues("DescribeCollection").Observe(float64(tr.ElapseSpan().Milliseconds()))
	t.Rsp.Status = succStatus()
	return t.Rsp, nil
}

// ShowCollections list all collection names
func (c *Core) ShowCollections(ctx context.Context, in *milvuspb.ShowCollectionsRequest) (*milvuspb.ShowCollectionsResponse, error) {
	metrics.RootCoordShowCollectionsCounter.WithLabelValues(MetricRequestsTotal).Inc()
	if code, ok := c.checkHealthy(); !ok {
		return &milvuspb.ShowCollectionsResponse{
			Status: failStatus(commonpb.ErrorCode_UnexpectedError, "StateCode="+internalpb.StateCode_name[int32(code)]),
		}, nil
	}
	tr := timerecord.NewTimeRecorder("ShowCollections")

	log.Debug("ShowCollections", zap.String("role", typeutil.RootCoordRole),
		zap.String("dbname", in.DbName), zap.Int64("msgID", in.Base.MsgID))
	t := &ShowCollectionReqTask{
		baseReqTask: baseReqTask{
			ctx:  ctx,
			core: c,
		},
		Req: in,
		Rsp: &milvuspb.ShowCollectionsResponse{},
	}
	err := executeTask(t)
	if err != nil {
		log.Error("ShowCollections failed", zap.String("role", typeutil.RootCoordRole),
			zap.String("dbname", in.DbName), zap.Int64("msgID", in.Base.MsgID), zap.Error(err))
		return &milvuspb.ShowCollectionsResponse{
			Status: failStatus(commonpb.ErrorCode_UnexpectedError, "ShowCollections failed: "+err.Error()),
		}, nil
	}
	log.Debug("ShowCollections success", zap.String("role", typeutil.RootCoordRole),
		zap.String("dbname", in.DbName), zap.Int("num of collections", len(t.Rsp.CollectionNames)),
		zap.Int64("msgID", in.Base.MsgID))

	metrics.RootCoordShowCollectionsCounter.WithLabelValues(MetricRequestsSuccess).Inc()
	t.Rsp.Status = succStatus()
	metrics.RootCoordDDLReadTypeLatency.WithLabelValues("ShowCollections").Observe(float64(tr.ElapseSpan().Milliseconds()))
	return t.Rsp, nil
}

// CreatePartition create partition
func (c *Core) CreatePartition(ctx context.Context, in *milvuspb.CreatePartitionRequest) (*commonpb.Status, error) {
	metrics.RootCoordCreatePartitionCounter.WithLabelValues(metrics.TotalLabel).Inc()
	if code, ok := c.checkHealthy(); !ok {
		return failStatus(commonpb.ErrorCode_UnexpectedError, "StateCode="+internalpb.StateCode_name[int32(code)]), nil
	}
	tr := timerecord.NewTimeRecorder("CreatePartition")
	log.Debug("CreatePartition", zap.String("role", typeutil.RootCoordRole),
		zap.String("collection name", in.CollectionName), zap.String("partition name", in.PartitionName),
		zap.Int64("msgID", in.Base.MsgID))
	t := &CreatePartitionReqTask{
		baseReqTask: baseReqTask{
			ctx:  ctx,
			core: c,
		},
		Req: in,
	}
	err := executeTask(t)
	if err != nil {
		log.Error("CreatePartition failed", zap.String("role", typeutil.RootCoordRole),
			zap.String("collection name", in.CollectionName), zap.String("partition name", in.PartitionName),
			zap.Int64("msgID", in.Base.MsgID), zap.Error(err))
		return failStatus(commonpb.ErrorCode_UnexpectedError, "CreatePartition failed: "+err.Error()), nil
	}
	log.Debug("CreatePartition success", zap.String("role", typeutil.RootCoordRole),
		zap.String("collection name", in.CollectionName), zap.String("partition name", in.PartitionName),
		zap.Int64("msgID", in.Base.MsgID))

	metrics.RootCoordCreatePartitionCounter.WithLabelValues(metrics.SuccessLabel).Inc()
	metrics.RootCoordDDLWriteTypeLatency.WithLabelValues("CreatePartition").Observe(float64(tr.ElapseSpan().Milliseconds()))
	metrics.RootCoordNumOfPartitions.WithLabelValues(in.CollectionName).Inc()
	return succStatus(), nil
}

// DropPartition drop partition
func (c *Core) DropPartition(ctx context.Context, in *milvuspb.DropPartitionRequest) (*commonpb.Status, error) {
	metrics.RootCoordDropPartitionCounter.WithLabelValues(metrics.TotalLabel).Inc()
	if code, ok := c.checkHealthy(); !ok {
		return failStatus(commonpb.ErrorCode_UnexpectedError, "StateCode="+internalpb.StateCode_name[int32(code)]), nil
	}
	tr := timerecord.NewTimeRecorder("DropPartition")
	log.Debug("DropPartition", zap.String("role", typeutil.RootCoordRole),
		zap.String("collection name", in.CollectionName), zap.String("partition name", in.PartitionName),
		zap.Int64("msgID", in.Base.MsgID))
	t := &DropPartitionReqTask{
		baseReqTask: baseReqTask{
			ctx:  ctx,
			core: c,
		},
		Req: in,
	}
	err := executeTask(t)
	if err != nil {
		log.Error("DropPartition failed", zap.String("role", typeutil.RootCoordRole),
			zap.String("collection name", in.CollectionName), zap.String("partition name", in.PartitionName),
			zap.Int64("msgID", in.Base.MsgID), zap.Error(err))
		return failStatus(commonpb.ErrorCode_UnexpectedError, "DropPartition failed: "+err.Error()), nil
	}
	log.Debug("DropPartition success", zap.String("role", typeutil.RootCoordRole),
		zap.String("collection name", in.CollectionName), zap.String("partition name", in.PartitionName),
		zap.Int64("msgID", in.Base.MsgID))

	metrics.RootCoordDropPartitionCounter.WithLabelValues(metrics.SuccessLabel).Inc()
	metrics.RootCoordDDLWriteTypeLatency.WithLabelValues("DropPartition").Observe(float64(tr.ElapseSpan().Milliseconds()))
	metrics.RootCoordNumOfPartitions.WithLabelValues(in.CollectionName).Dec()
	return succStatus(), nil
}

// HasPartition check partition existence
func (c *Core) HasPartition(ctx context.Context, in *milvuspb.HasPartitionRequest) (*milvuspb.BoolResponse, error) {
	metrics.RootCoordHasPartitionCounter.WithLabelValues(metrics.TotalLabel).Inc()
	if code, ok := c.checkHealthy(); !ok {
		return &milvuspb.BoolResponse{
			Status: failStatus(commonpb.ErrorCode_UnexpectedError, "StateCode="+internalpb.StateCode_name[int32(code)]),
			Value:  false,
		}, nil
	}
	tr := timerecord.NewTimeRecorder("HasPartition")

	log.Debug("HasPartition", zap.String("role", typeutil.RootCoordRole),
		zap.String("collection name", in.CollectionName), zap.String("partition name", in.PartitionName),
		zap.Int64("msgID", in.Base.MsgID))
	t := &HasPartitionReqTask{
		baseReqTask: baseReqTask{
			ctx:  ctx,
			core: c,
		},
		Req:          in,
		HasPartition: false,
	}
	err := executeTask(t)
	if err != nil {
		log.Error("HasPartition failed", zap.String("role", typeutil.RootCoordRole),
			zap.String("collection name", in.CollectionName), zap.String("partition name", in.PartitionName),
			zap.Int64("msgID", in.Base.MsgID), zap.Error(err))
		return &milvuspb.BoolResponse{
			Status: failStatus(commonpb.ErrorCode_UnexpectedError, "HasPartition failed: "+err.Error()),
			Value:  false,
		}, nil
	}
	log.Debug("HasPartition success", zap.String("role", typeutil.RootCoordRole),
		zap.String("collection name", in.CollectionName), zap.String("partition name", in.PartitionName),
		zap.Int64("msgID", in.Base.MsgID))

	metrics.RootCoordHasPartitionCounter.WithLabelValues(metrics.SuccessLabel).Inc()
	metrics.RootCoordDDLReadTypeLatency.WithLabelValues("HasPartition").Observe(float64(tr.ElapseSpan().Milliseconds()))
	return &milvuspb.BoolResponse{
		Status: succStatus(),
		Value:  t.HasPartition,
	}, nil
}

// ShowPartitions list all partition names
func (c *Core) ShowPartitions(ctx context.Context, in *milvuspb.ShowPartitionsRequest) (*milvuspb.ShowPartitionsResponse, error) {
	metrics.RootCoordShowPartitionsCounter.WithLabelValues(metrics.TotalLabel).Inc()
	if code, ok := c.checkHealthy(); !ok {
		return &milvuspb.ShowPartitionsResponse{
			Status: failStatus(commonpb.ErrorCode_UnexpectedError, "StateCode="+internalpb.StateCode_name[int32(code)]),
		}, nil
	}

	tr := timerecord.NewTimeRecorder("ShowPartitions")
	log.Debug("ShowPartitions", zap.String("role", typeutil.RootCoordRole),
		zap.String("collection name", in.CollectionName), zap.Int64("msgID", in.Base.MsgID))
	t := &ShowPartitionReqTask{
		baseReqTask: baseReqTask{
			ctx:  ctx,
			core: c,
		},
		Req: in,
		Rsp: &milvuspb.ShowPartitionsResponse{},
	}
	err := executeTask(t)
	if err != nil {
		log.Error("ShowPartitions failed", zap.String("role", typeutil.RootCoordRole),
			zap.String("collection name", in.CollectionName), zap.Int64("msgID", in.Base.MsgID), zap.Error(err))
		return &milvuspb.ShowPartitionsResponse{
			Status: failStatus(commonpb.ErrorCode_UnexpectedError, "ShowPartitions failed: "+err.Error()),
		}, nil
	}
	log.Debug("ShowPartitions success", zap.String("role", typeutil.RootCoordRole),
		zap.String("collection name", in.CollectionName), zap.Int("num of partitions", len(t.Rsp.PartitionNames)),
		zap.Int64("msgID", t.Req.Base.MsgID))

	metrics.RootCoordShowPartitionsCounter.WithLabelValues(metrics.SuccessLabel).Inc()
	t.Rsp.Status = succStatus()
	metrics.RootCoordDDLReadTypeLatency.WithLabelValues("ShowPartitions").Observe(float64(tr.ElapseSpan().Milliseconds()))
	return t.Rsp, nil
}

// CreateIndex create index
func (c *Core) CreateIndex(ctx context.Context, in *milvuspb.CreateIndexRequest) (*commonpb.Status, error) {
	metrics.RootCoordCreateIndexCounter.WithLabelValues(metrics.TotalLabel).Inc()
	if code, ok := c.checkHealthy(); !ok {
		return failStatus(commonpb.ErrorCode_UnexpectedError, "StateCode="+internalpb.StateCode_name[int32(code)]), nil
	}
	tr := timerecord.NewTimeRecorder("CreateIndex")
	log.Debug("CreateIndex", zap.String("role", typeutil.RootCoordRole),
		zap.String("collection name", in.CollectionName), zap.String("field name", in.FieldName),
		zap.Int64("msgID", in.Base.MsgID))
	t := &CreateIndexReqTask{
		baseReqTask: baseReqTask{
			ctx:  ctx,
			core: c,
		},
		Req: in,
	}
	err := executeTask(t)
	if err != nil {
		log.Error("CreateIndex failed", zap.String("role", typeutil.RootCoordRole),
			zap.String("collection name", in.CollectionName), zap.String("field name", in.FieldName),
			zap.Int64("msgID", in.Base.MsgID), zap.Error(err))
		return failStatus(commonpb.ErrorCode_UnexpectedError, "CreateIndex failed: "+err.Error()), nil
	}
	log.Debug("CreateIndex success", zap.String("role", typeutil.RootCoordRole),
		zap.String("collection name", in.CollectionName), zap.String("field name", in.FieldName),
		zap.Int64("msgID", in.Base.MsgID))

	metrics.RootCoordCreateIndexCounter.WithLabelValues(metrics.SuccessLabel).Inc()
	metrics.RootCoordDDLWriteTypeLatency.WithLabelValues("CreateIndex").Observe(float64(tr.ElapseSpan().Milliseconds()))
	return succStatus(), nil
}

// DescribeIndex return index info
func (c *Core) DescribeIndex(ctx context.Context, in *milvuspb.DescribeIndexRequest) (*milvuspb.DescribeIndexResponse, error) {
	metrics.RootCoordDescribeIndexCounter.WithLabelValues(metrics.TotalLabel).Inc()
	if code, ok := c.checkHealthy(); !ok {
		return &milvuspb.DescribeIndexResponse{
			Status: failStatus(commonpb.ErrorCode_UnexpectedError, "StateCode="+internalpb.StateCode_name[int32(code)]),
		}, nil
	}
	tr := timerecord.NewTimeRecorder("DescribeIndex")
	log.Debug("DescribeIndex", zap.String("role", typeutil.RootCoordRole),
		zap.String("collection name", in.CollectionName), zap.String("field name", in.FieldName),
		zap.Int64("msgID", in.Base.MsgID))
	t := &DescribeIndexReqTask{
		baseReqTask: baseReqTask{
			ctx:  ctx,
			core: c,
		},
		Req: in,
		Rsp: &milvuspb.DescribeIndexResponse{},
	}
	err := executeTask(t)
	if err != nil {
		log.Error("DescribeIndex failed", zap.String("role", typeutil.RootCoordRole),
			zap.String("collection name", in.CollectionName), zap.String("field name", in.FieldName),
			zap.Int64("msgID", in.Base.MsgID), zap.Error(err))
		return &milvuspb.DescribeIndexResponse{
			Status: failStatus(commonpb.ErrorCode_UnexpectedError, "DescribeIndex failed: "+err.Error()),
		}, nil
	}
	idxNames := make([]string, 0, len(t.Rsp.IndexDescriptions))
	for _, i := range t.Rsp.IndexDescriptions {
		idxNames = append(idxNames, i.IndexName)
	}
	log.Debug("DescribeIndex success", zap.String("role", typeutil.RootCoordRole),
		zap.String("collection name", in.CollectionName), zap.String("field name", in.FieldName),
		zap.Strings("index names", idxNames), zap.Int64("msgID", in.Base.MsgID))

	metrics.RootCoordDescribeIndexCounter.WithLabelValues(metrics.SuccessLabel).Inc()
	if len(t.Rsp.IndexDescriptions) == 0 {
		t.Rsp.Status = failStatus(commonpb.ErrorCode_IndexNotExist, "index not exist")
	} else {
		t.Rsp.Status = succStatus()
	}
	metrics.RootCoordDDLWriteTypeLatency.WithLabelValues("DescribeIndex").Observe(float64(tr.ElapseSpan().Milliseconds()))
	return t.Rsp, nil
}

// DropIndex drop index
func (c *Core) DropIndex(ctx context.Context, in *milvuspb.DropIndexRequest) (*commonpb.Status, error) {
	metrics.RootCoordDropIndexCounter.WithLabelValues(metrics.TotalLabel).Inc()
	if code, ok := c.checkHealthy(); !ok {
		return failStatus(commonpb.ErrorCode_UnexpectedError, "StateCode="+internalpb.StateCode_name[int32(code)]), nil
	}
	tr := timerecord.NewTimeRecorder("DropIndex")
	log.Debug("DropIndex", zap.String("role", typeutil.RootCoordRole),
		zap.String("collection name", in.CollectionName), zap.String("field name", in.FieldName),
		zap.String("index name", in.IndexName), zap.Int64("msgID", in.Base.MsgID))
	t := &DropIndexReqTask{
		baseReqTask: baseReqTask{
			ctx:  ctx,
			core: c,
		},
		Req: in,
	}
	err := executeTask(t)
	if err != nil {
		log.Error("DropIndex failed", zap.String("role", typeutil.RootCoordRole),
			zap.String("collection name", in.CollectionName), zap.String("field name", in.FieldName),
			zap.String("index name", in.IndexName), zap.Int64("msgID", in.Base.MsgID), zap.Error(err))
		return failStatus(commonpb.ErrorCode_UnexpectedError, "DropIndex failed: "+err.Error()), nil
	}
	log.Debug("DropIndex success", zap.String("role", typeutil.RootCoordRole),
		zap.String("collection name", in.CollectionName), zap.String("field name", in.FieldName),
		zap.String("index name", in.IndexName), zap.Int64("msgID", in.Base.MsgID))

	metrics.RootCoordDropIndexCounter.WithLabelValues(metrics.SuccessLabel).Inc()
	metrics.RootCoordDDLWriteTypeLatency.WithLabelValues("DropIndex").Observe(float64(tr.ElapseSpan().Milliseconds()))
	return succStatus(), nil
}

// DescribeSegment return segment info
func (c *Core) DescribeSegment(ctx context.Context, in *milvuspb.DescribeSegmentRequest) (*milvuspb.DescribeSegmentResponse, error) {
	metrics.RootCoordDescribeSegmentCounter.WithLabelValues(metrics.TotalLabel).Inc()
	if code, ok := c.checkHealthy(); !ok {
		return &milvuspb.DescribeSegmentResponse{
			Status: failStatus(commonpb.ErrorCode_UnexpectedError, "StateCode="+internalpb.StateCode_name[int32(code)]),
		}, nil
	}
	tr := timerecord.NewTimeRecorder("DescribeSegment")
	log.Debug("DescribeSegment", zap.String("role", typeutil.RootCoordRole),
		zap.Int64("collection id", in.CollectionID), zap.Int64("segment id", in.SegmentID),
		zap.Int64("msgID", in.Base.MsgID))
	t := &DescribeSegmentReqTask{
		baseReqTask: baseReqTask{
			ctx:  ctx,
			core: c,
		},
		Req: in,
		Rsp: &milvuspb.DescribeSegmentResponse{},
	}
	err := executeTask(t)
	if err != nil {
		log.Error("DescribeSegment failed", zap.String("role", typeutil.RootCoordRole),
			zap.Int64("collection id", in.CollectionID), zap.Int64("segment id", in.SegmentID),
			zap.Int64("msgID", in.Base.MsgID), zap.Error(err))
		return &milvuspb.DescribeSegmentResponse{
			Status: failStatus(commonpb.ErrorCode_UnexpectedError, "DescribeSegment failed: "+err.Error()),
		}, nil
	}
	log.Debug("DescribeSegment success", zap.String("role", typeutil.RootCoordRole),
		zap.Int64("collection id", in.CollectionID), zap.Int64("segment id", in.SegmentID),
		zap.Int64("msgID", in.Base.MsgID))

	metrics.RootCoordDescribeSegmentCounter.WithLabelValues(metrics.SuccessLabel).Inc()
	metrics.RootCoordDDLReadTypeLatency.WithLabelValues("DescribeSegment").Observe(float64(tr.ElapseSpan().Milliseconds()))
	t.Rsp.Status = succStatus()
	return t.Rsp, nil
}

func (c *Core) DescribeSegments(ctx context.Context, in *rootcoordpb.DescribeSegmentsRequest) (*rootcoordpb.DescribeSegmentsResponse, error) {
	metrics.RootCoordDescribeSegmentsCounter.WithLabelValues(metrics.TotalLabel).Inc()

	if code, ok := c.checkHealthy(); !ok {
		log.Error("failed to describe segments, rootcoord not healthy",
			zap.String("role", typeutil.RootCoordRole),
			zap.Int64("msgID", in.GetBase().GetMsgID()),
			zap.Int64("collection", in.GetCollectionID()),
			zap.Int64s("segments", in.GetSegmentIDs()))

		return &rootcoordpb.DescribeSegmentsResponse{
			Status: failStatus(commonpb.ErrorCode_UnexpectedError, "StateCode="+internalpb.StateCode_name[int32(code)]),
		}, nil
	}

	tr := timerecord.NewTimeRecorder("DescribeSegments")

	log.Debug("received request to describe segments",
		zap.String("role", typeutil.RootCoordRole),
		zap.Int64("msgID", in.GetBase().GetMsgID()),
		zap.Int64("collection", in.GetCollectionID()),
		zap.Int64s("segments", in.GetSegmentIDs()))

	t := &DescribeSegmentsReqTask{
		baseReqTask: baseReqTask{
			ctx:  ctx,
			core: c,
		},
		Req: in,
		Rsp: &rootcoordpb.DescribeSegmentsResponse{},
	}

	if err := executeTask(t); err != nil {
		log.Error("failed to describe segments",
			zap.Error(err),
			zap.String("role", typeutil.RootCoordRole),
			zap.Int64("msgID", in.GetBase().GetMsgID()),
			zap.Int64("collection", in.GetCollectionID()),
			zap.Int64s("segments", in.GetSegmentIDs()))

		return &rootcoordpb.DescribeSegmentsResponse{
			Status: failStatus(commonpb.ErrorCode_UnexpectedError, "DescribeSegments failed: "+err.Error()),
		}, nil
	}

	log.Debug("succeed to describe segments",
		zap.String("role", typeutil.RootCoordRole),
		zap.Int64("msgID", in.GetBase().GetMsgID()),
		zap.Int64("collection", in.GetCollectionID()),
		zap.Int64s("segments", in.GetSegmentIDs()))

	metrics.RootCoordDescribeSegmentsCounter.WithLabelValues(metrics.SuccessLabel).Inc()
	metrics.RootCoordDDLReadTypeLatency.WithLabelValues("DescribeSegments").Observe(float64(tr.ElapseSpan().Milliseconds()))

	t.Rsp.Status = succStatus()
	return t.Rsp, nil
}

// ShowSegments list all segments
func (c *Core) ShowSegments(ctx context.Context, in *milvuspb.ShowSegmentsRequest) (*milvuspb.ShowSegmentsResponse, error) {
	metrics.RootCoordShowSegmentsCounter.WithLabelValues(metrics.TotalLabel).Inc()
	if code, ok := c.checkHealthy(); !ok {
		return &milvuspb.ShowSegmentsResponse{
			Status: failStatus(commonpb.ErrorCode_UnexpectedError, "StateCode="+internalpb.StateCode_name[int32(code)]),
		}, nil
	}
	tr := timerecord.NewTimeRecorder("ShowSegments")

	log.Debug("ShowSegments", zap.String("role", typeutil.RootCoordRole),
		zap.Int64("collection id", in.CollectionID), zap.Int64("partition id", in.PartitionID),
		zap.Int64("msgID", in.Base.MsgID))
	t := &ShowSegmentReqTask{
		baseReqTask: baseReqTask{
			ctx:  ctx,
			core: c,
		},
		Req: in,
		Rsp: &milvuspb.ShowSegmentsResponse{},
	}
	err := executeTask(t)
	if err != nil {
		log.Debug("ShowSegments failed", zap.String("role", typeutil.RootCoordRole),
			zap.Int64("collection id", in.CollectionID), zap.Int64("partition id", in.PartitionID),
			zap.Int64("msgID", in.Base.MsgID), zap.Error(err))
		return &milvuspb.ShowSegmentsResponse{
			Status: failStatus(commonpb.ErrorCode_UnexpectedError, "ShowSegments failed: "+err.Error()),
		}, nil
	}
	log.Debug("ShowSegments success", zap.String("role", typeutil.RootCoordRole),
		zap.Int64("collection id", in.CollectionID), zap.Int64("partition id", in.PartitionID),
		zap.Int64s("segments ids", t.Rsp.SegmentIDs),
		zap.Int64("msgID", in.Base.MsgID))

	metrics.RootCoordShowSegmentsCounter.WithLabelValues(metrics.SuccessLabel).Inc()
	metrics.RootCoordDDLReadTypeLatency.WithLabelValues("ShowSegments").Observe(float64(tr.ElapseSpan().Milliseconds()))
	t.Rsp.Status = succStatus()
	return t.Rsp, nil
}

// AllocTimestamp alloc timestamp
func (c *Core) AllocTimestamp(ctx context.Context, in *rootcoordpb.AllocTimestampRequest) (*rootcoordpb.AllocTimestampResponse, error) {
	if code, ok := c.checkHealthy(); !ok {
		return &rootcoordpb.AllocTimestampResponse{
			Status: failStatus(commonpb.ErrorCode_UnexpectedError, "StateCode="+internalpb.StateCode_name[int32(code)]),
		}, nil
	}
	ts, err := c.TSOAllocator(in.Count)
	if err != nil {
		log.Error("AllocTimestamp failed", zap.String("role", typeutil.RootCoordRole),
			zap.Int64("msgID", in.Base.MsgID), zap.Error(err))
		return &rootcoordpb.AllocTimestampResponse{
			Status: failStatus(commonpb.ErrorCode_UnexpectedError, "AllocTimestamp failed: "+err.Error()),
		}, nil
	}

	//return first available  time stamp
	ts = ts - uint64(in.Count) + 1
	metrics.RootCoordTimestampAllocCounter.Set(float64(ts))
	return &rootcoordpb.AllocTimestampResponse{
		Status:    succStatus(),
		Timestamp: ts,
		Count:     in.Count,
	}, nil
}

// AllocID alloc ids
func (c *Core) AllocID(ctx context.Context, in *rootcoordpb.AllocIDRequest) (*rootcoordpb.AllocIDResponse, error) {
	if code, ok := c.checkHealthy(); !ok {
		return &rootcoordpb.AllocIDResponse{
			Status: failStatus(commonpb.ErrorCode_UnexpectedError, "StateCode="+internalpb.StateCode_name[int32(code)]),
		}, nil
	}
	start, _, err := c.IDAllocator(in.Count)
	if err != nil {
		log.Error("AllocID failed", zap.String("role", typeutil.RootCoordRole),
			zap.Int64("msgID", in.Base.MsgID), zap.Error(err))
		return &rootcoordpb.AllocIDResponse{
			Status: failStatus(commonpb.ErrorCode_UnexpectedError, "AllocID failed: "+err.Error()),
			Count:  in.Count,
		}, nil
	}
	metrics.RootCoordIDAllocCounter.Add(float64(in.Count))
	return &rootcoordpb.AllocIDResponse{
		Status: succStatus(),
		ID:     start,
		Count:  in.Count,
	}, nil
}

// UpdateChannelTimeTick used to handle ChannelTimeTickMsg
func (c *Core) UpdateChannelTimeTick(ctx context.Context, in *internalpb.ChannelTimeTickMsg) (*commonpb.Status, error) {
	if code, ok := c.checkHealthy(); !ok {
		log.Warn("failed to updateTimeTick because rootcoord is not healthy", zap.Any("state", code))
		return failStatus(commonpb.ErrorCode_UnexpectedError, "StateCode="+internalpb.StateCode_name[int32(code)]), nil
	}
	if in.Base.MsgType != commonpb.MsgType_TimeTick {
		log.Warn("failed to updateTimeTick because base messasge is not timetick, state", zap.Any("base message type", in.Base.MsgType))
		msgTypeName := commonpb.MsgType_name[int32(in.Base.GetMsgType())]
		return failStatus(commonpb.ErrorCode_UnexpectedError, "invalid message type "+msgTypeName), nil
	}
	err := c.chanTimeTick.updateTimeTick(in, "gRPC")
	if err != nil {
		log.Warn("failed to updateTimeTick", zap.String("role", typeutil.RootCoordRole),
			zap.Int64("msgID", in.Base.MsgID), zap.Error(err))
		return failStatus(commonpb.ErrorCode_UnexpectedError, "UpdateTimeTick failed: "+err.Error()), nil
	}
	return succStatus(), nil
}

// ReleaseDQLMessageStream release DQL msgstream
func (c *Core) ReleaseDQLMessageStream(ctx context.Context, in *proxypb.ReleaseDQLMessageStreamRequest) (*commonpb.Status, error) {
	if code, ok := c.checkHealthy(); !ok {
		return failStatus(commonpb.ErrorCode_UnexpectedError, "StateCode="+internalpb.StateCode_name[int32(code)]), nil
	}
	return c.proxyClientManager.ReleaseDQLMessageStream(ctx, in)
}

// SegmentFlushCompleted check whether segment flush has completed
func (c *Core) SegmentFlushCompleted(ctx context.Context, in *datapb.SegmentFlushCompletedMsg) (*commonpb.Status, error) {
	if code, ok := c.checkHealthy(); !ok {
		return failStatus(commonpb.ErrorCode_UnexpectedError, "StateCode="+internalpb.StateCode_name[int32(code)]), nil
	}
	if in.Base.MsgType != commonpb.MsgType_SegmentFlushDone {
		return failStatus(commonpb.ErrorCode_UnexpectedError, "invalid msg type "+commonpb.MsgType_name[int32(in.Base.MsgType)]), nil
	}
	segID := in.Segment.GetID()
	log.Debug("SegmentFlushCompleted", zap.String("role", typeutil.RootCoordRole),
		zap.Int64("collection id", in.Segment.CollectionID), zap.Int64("partition id", in.Segment.PartitionID),
		zap.Int64("segment id", segID), zap.Int64("msgID", in.Base.MsgID))

	coll, err := c.MetaTable.GetCollectionByID(in.Segment.CollectionID, 0)
	if err != nil {
		log.Error("GetCollectionByID failed", zap.String("role", typeutil.RootCoordRole),
			zap.Int64("msgID", in.Base.MsgID), zap.Error(err))
		return failStatus(commonpb.ErrorCode_UnexpectedError, "GetCollectionByID failed: "+err.Error()), nil
	}

	if len(coll.FieldIndexes) == 0 {
		log.Debug("no index params on collection", zap.String("role", typeutil.RootCoordRole),
			zap.String("collection_name", coll.Schema.Name), zap.Int64("msgID", in.Base.MsgID))
	}

	for _, f := range coll.FieldIndexes {
		fieldSch, err := GetFieldSchemaByID(coll, f.FiledID)
		if err != nil {
			log.Warn("field schema not found", zap.String("role", typeutil.RootCoordRole),
				zap.String("collection_name", coll.Schema.Name), zap.Int64("field id", f.FiledID),
				zap.Int64("msgID", in.Base.MsgID), zap.Error(err))
			continue
		}

		idxInfo, err := c.MetaTable.GetIndexByID(f.IndexID)
		if err != nil {
			log.Warn("index not found", zap.String("role", typeutil.RootCoordRole),
				zap.String("collection_name", coll.Schema.Name), zap.Int64("field id", f.FiledID),
				zap.Int64("index id", f.IndexID), zap.Int64("msgID", in.Base.MsgID), zap.Error(err))
			continue
		}

		info := etcdpb.SegmentIndexInfo{
			CollectionID: in.Segment.CollectionID,
			PartitionID:  in.Segment.PartitionID,
			SegmentID:    segID,
			FieldID:      fieldSch.FieldID,
			IndexID:      idxInfo.IndexID,
			EnableIndex:  false,
		}
		info.BuildID, err = c.BuildIndex(ctx, segID, fieldSch, idxInfo, true)
		if err == nil && info.BuildID != 0 {
			info.EnableIndex = true
		} else {
			log.Error("BuildIndex failed", zap.String("role", typeutil.RootCoordRole),
				zap.String("collection_name", coll.Schema.Name), zap.Int64("field id", f.FiledID),
				zap.Int64("index id", f.IndexID), zap.Int64("build id", info.BuildID),
				zap.Int64("msgID", in.Base.MsgID), zap.Error(err))
			continue
		}
		err = c.MetaTable.AddIndex(&info)
		if err != nil {
			log.Error("AddIndex failed", zap.String("role", typeutil.RootCoordRole),
				zap.String("collection_name", coll.Schema.Name), zap.Int64("field id", f.FiledID),
				zap.Int64("index id", f.IndexID), zap.Int64("msgID", in.Base.MsgID), zap.Error(err))
			continue
		}
	}

	log.Debug("SegmentFlushCompleted success", zap.String("role", typeutil.RootCoordRole),
		zap.Int64("collection id", in.Segment.CollectionID), zap.Int64("partition id", in.Segment.PartitionID),
		zap.Int64("segment id", segID), zap.Int64("msgID", in.Base.MsgID))
	return succStatus(), nil
}

// GetMetrics get metrics
func (c *Core) GetMetrics(ctx context.Context, in *milvuspb.GetMetricsRequest) (*milvuspb.GetMetricsResponse, error) {
	if code, ok := c.checkHealthy(); !ok {
		return &milvuspb.GetMetricsResponse{
			Status:   failStatus(commonpb.ErrorCode_UnexpectedError, "StateCode="+internalpb.StateCode_name[int32(code)]),
			Response: "",
		}, nil
	}

	metricType, err := metricsinfo.ParseMetricType(in.Request)
	if err != nil {
		log.Error("ParseMetricType failed", zap.String("role", typeutil.RootCoordRole),
			zap.Int64("node_id", c.session.ServerID), zap.String("req", in.Request), zap.Error(err))
		return &milvuspb.GetMetricsResponse{
			Status:   failStatus(commonpb.ErrorCode_UnexpectedError, "ParseMetricType failed: "+err.Error()),
			Response: "",
		}, nil
	}

	log.Debug("GetMetrics success", zap.String("role", typeutil.RootCoordRole),
		zap.String("metric_type", metricType), zap.Int64("msgID", in.Base.MsgID))

	if metricType == metricsinfo.SystemInfoMetrics {
		ret, err := c.metricsCacheManager.GetSystemInfoMetrics()
		if err == nil && ret != nil {
			return ret, nil
		}

		log.Warn("GetSystemInfoMetrics from cache failed", zap.String("role", typeutil.RootCoordRole),
			zap.Int64("msgID", in.Base.MsgID), zap.Error(err))

		systemInfoMetrics, err := c.getSystemInfoMetrics(ctx, in)
		if err != nil {
			log.Error("GetSystemInfoMetrics failed", zap.String("role", typeutil.RootCoordRole),
				zap.String("metric_type", metricType), zap.Int64("msgID", in.Base.MsgID), zap.Error(err))
			return nil, err
		}

		c.metricsCacheManager.UpdateSystemInfoMetrics(systemInfoMetrics)
		return systemInfoMetrics, err
	}

	log.Error("GetMetrics failed, metric type not implemented", zap.String("role", typeutil.RootCoordRole),
		zap.String("metric_type", metricType), zap.Int64("msgID", in.Base.MsgID))

	return &milvuspb.GetMetricsResponse{
		Status:   failStatus(commonpb.ErrorCode_UnexpectedError, metricsinfo.MsgUnimplementedMetric),
		Response: "",
	}, nil
}

// CreateAlias create collection alias
func (c *Core) CreateAlias(ctx context.Context, in *milvuspb.CreateAliasRequest) (*commonpb.Status, error) {
	if code, ok := c.checkHealthy(); !ok {
		return failStatus(commonpb.ErrorCode_UnexpectedError, "StateCode="+internalpb.StateCode_name[int32(code)]), nil
	}
	tr := timerecord.NewTimeRecorder("CreateAlias")
	log.Debug("CreateAlias", zap.String("role", typeutil.RootCoordRole),
		zap.String("alias", in.Alias), zap.String("collection name", in.CollectionName),
		zap.Int64("msgID", in.Base.MsgID))
	t := &CreateAliasReqTask{
		baseReqTask: baseReqTask{
			ctx:  ctx,
			core: c,
		},
		Req: in,
	}
	err := executeTask(t)
	if err != nil {
		log.Error("CreateAlias failed", zap.String("role", typeutil.RootCoordRole),
			zap.String("alias", in.Alias), zap.String("collection name", in.CollectionName),
			zap.Int64("msgID", in.Base.MsgID), zap.Error(err))
		return failStatus(commonpb.ErrorCode_UnexpectedError, "CreateAlias failed: "+err.Error()), nil
	}
	log.Debug("CreateAlias success", zap.String("role", typeutil.RootCoordRole),
		zap.String("alias", in.Alias), zap.String("collection name", in.CollectionName),
		zap.Int64("msgID", in.Base.MsgID))

	metrics.RootCoordDDLWriteTypeLatency.WithLabelValues("CreateAlias").Observe(float64(tr.ElapseSpan().Milliseconds()))
	return succStatus(), nil
}

// DropAlias drop collection alias
func (c *Core) DropAlias(ctx context.Context, in *milvuspb.DropAliasRequest) (*commonpb.Status, error) {
	if code, ok := c.checkHealthy(); !ok {
		return failStatus(commonpb.ErrorCode_UnexpectedError, "StateCode="+internalpb.StateCode_name[int32(code)]), nil
	}
	tr := timerecord.NewTimeRecorder("DropAlias")
	log.Debug("DropAlias", zap.String("role", typeutil.RootCoordRole),
		zap.String("alias", in.Alias), zap.Int64("msgID", in.Base.MsgID))
	t := &DropAliasReqTask{
		baseReqTask: baseReqTask{
			ctx:  ctx,
			core: c,
		},
		Req: in,
	}
	err := executeTask(t)
	if err != nil {
		log.Error("DropAlias failed", zap.String("role", typeutil.RootCoordRole),
			zap.String("alias", in.Alias), zap.Int64("msgID", in.Base.MsgID), zap.Error(err))
		return failStatus(commonpb.ErrorCode_UnexpectedError, "DropAlias failed: "+err.Error()), nil
	}
	log.Debug("DropAlias success", zap.String("role", typeutil.RootCoordRole),
		zap.String("alias", in.Alias), zap.Int64("msgID", in.Base.MsgID))

	metrics.RootCoordDDLWriteTypeLatency.WithLabelValues("DropAlias").Observe(float64(tr.ElapseSpan().Milliseconds()))
	return succStatus(), nil
}

// AlterAlias alter collection alias
func (c *Core) AlterAlias(ctx context.Context, in *milvuspb.AlterAliasRequest) (*commonpb.Status, error) {
	if code, ok := c.checkHealthy(); !ok {
		return failStatus(commonpb.ErrorCode_UnexpectedError, "StateCode="+internalpb.StateCode_name[int32(code)]), nil
	}
	tr := timerecord.NewTimeRecorder("AlterAlias")
	log.Debug("AlterAlias", zap.String("role", typeutil.RootCoordRole),
		zap.String("alias", in.Alias), zap.String("collection name", in.CollectionName),
		zap.Int64("msgID", in.Base.MsgID))
	t := &AlterAliasReqTask{
		baseReqTask: baseReqTask{
			ctx:  ctx,
			core: c,
		},
		Req: in,
	}
	err := executeTask(t)
	if err != nil {
		log.Error("AlterAlias failed", zap.String("role", typeutil.RootCoordRole),
			zap.String("alias", in.Alias), zap.String("collection name", in.CollectionName),
			zap.Int64("msgID", in.Base.MsgID), zap.Error(err))
		return failStatus(commonpb.ErrorCode_UnexpectedError, "AlterAlias failed: "+err.Error()), nil
	}
	log.Debug("AlterAlias success", zap.String("role", typeutil.RootCoordRole),
		zap.String("alias", in.Alias), zap.String("collection name", in.CollectionName),
		zap.Int64("msgID", in.Base.MsgID))

	metrics.RootCoordDDLWriteTypeLatency.WithLabelValues("AlterAlias").Observe(float64(tr.ElapseSpan().Milliseconds()))
	return succStatus(), nil
}

// Import imports large files (json, numpy, etc.) on MinIO/S3 storage into Milvus storage.
func (c *Core) Import(ctx context.Context, req *milvuspb.ImportRequest) (*milvuspb.ImportResponse, error) {
	if code, ok := c.checkHealthy(); !ok {
		return &milvuspb.ImportResponse{
			Status: failStatus(commonpb.ErrorCode_UnexpectedError, "StateCode="+internalpb.StateCode_name[int32(code)]),
		}, nil
	}

	// Get collection/partition ID from collection/partition name.
	var cID int64
	var ok bool
	if cID, ok = c.MetaTable.collName2ID[req.GetCollectionName()]; !ok {
		log.Error("failed to find collection ID for collection name",
			zap.String("collection name", req.GetCollectionName()))
		return nil, fmt.Errorf("collection ID not found for collection name %s", req.GetCollectionName())
	}
	log.Info("receive import request",
		zap.String("collection name", req.GetCollectionName()),
		zap.Int64("collection ID", cID),
		zap.String("partition name", req.GetPartitionName()),
		zap.Int("# of files = ", len(req.GetFiles())),
	)
<<<<<<< HEAD
	resp := c.importManager.importJob(ctx, req, cID)
=======
	resp := c.importManager.importJob(req, cID)
>>>>>>> ad9a2217
	return resp, nil
}

// TODO: Implement this.
// Check import task state from datanode
func (c *Core) GetImportState(ctx context.Context, req *milvuspb.GetImportStateRequest) (*milvuspb.GetImportStateResponse, error) {
	if code, ok := c.checkHealthy(); !ok {
		return &milvuspb.GetImportStateResponse{
			Status: failStatus(commonpb.ErrorCode_UnexpectedError, "StateCode="+internalpb.StateCode_name[int32(code)]),
		}, nil
	}

	log.Info("receive get import state request")
	resp := &milvuspb.GetImportStateResponse{
		Status: &commonpb.Status{
			ErrorCode: commonpb.ErrorCode_Success,
		},
	}

	return resp, nil
}

// ReportImport reports import task state to RootCoord.
<<<<<<< HEAD
func (c *Core) ReportImport(ctx context.Context, ir *rootcoordpb.ImportResult) (*commonpb.Status, error) {
=======
func (c *Core) ReportImport(ctx context.Context, req *rootcoordpb.ImportResult) (*commonpb.Status, error) {
>>>>>>> ad9a2217
	if code, ok := c.checkHealthy(); !ok {
		return failStatus(commonpb.ErrorCode_UnexpectedError, "StateCode="+internalpb.StateCode_name[int32(code)]), nil
	}

<<<<<<< HEAD
	log.Info("receive import state report", zap.Any("import result", ir.String()))
	// Upon receiving ReportImport request, update the related task's state in task store.
	ti, err := c.importManager.updateTaskState(ir)
=======
	log.Info("receive import state report")
	// Upon receiving ReportImport request, update the related task's state in task store.
	ti, err := c.importManager.updateTaskState(req)
>>>>>>> ad9a2217
	if err != nil {
		return &commonpb.Status{
			ErrorCode: commonpb.ErrorCode_UpdateImportTaskFailure,
			Reason:    err.Error(),
		}, nil
	}
	// Reverse look up collection name on collection ID.
	var colName string
	for k, v := range c.MetaTable.collName2ID {
		if v == ti.GetCollectionId() {
			colName = k
		}
	}
	if colName == "" {
		log.Error("Collection name not found for collection ID", zap.Int64("collection ID", ti.GetCollectionId()))
		return &commonpb.Status{
			ErrorCode: commonpb.ErrorCode_CollectionNameNotFound,
			Reason:    "Collection name not found for collection ID" + strconv.FormatInt(ti.GetCollectionId(), 10),
		}, nil
	}

	// Start a loop to check segments' index states periodically.
	c.wg.Add(1)
	go c.CheckCompleteIndexLoop(ctx, ti, colName, req.Segments)

	// When DataNode has done its thing, remove it from the busy node list.
	c.importManager.busyNodesLock.Lock()
	defer c.importManager.busyNodesLock.Unlock()
	delete(c.importManager.busyNodes, ir.GetDatanodeId())
	log.Info("dataNode is no longer busy",
		zap.Int64("dataNode ID", ir.GetDatanodeId()),
		zap.Int64("task ID", ir.GetTaskId()))

	// Reverse look up collection name on collection ID.
	var colName string
	for k, v := range c.MetaTable.collName2ID {
		if v == ti.GetCollectionId() {
			colName = k
		}
	}
	if colName == "" {
		log.Error("Collection name not found for collection ID", zap.Int64("collection ID", ti.GetCollectionId()))
		return &commonpb.Status{
			ErrorCode: commonpb.ErrorCode_CollectionNameNotFound,
			Reason:    "Collection name not found for collection ID" + strconv.FormatInt(ti.GetCollectionId(), 10),
		}, nil
	}

	// Start a loop to check segments' index states periodically.
	c.wg.Add(1)
	go c.checkCompleteIndexLoop(ctx, ti, colName, ir.Segments)

	return &commonpb.Status{
		ErrorCode: commonpb.ErrorCode_Success,
	}, nil
}

// CountCompleteIndex checks indexing status of the given segments, and returns the # of segments that has complete index.
func (c *Core) CountCompleteIndex(ctx context.Context, collectionName string, collectionID UniqueID,
	allSegmentIDs []UniqueID) (int, error) {
	// Note: Index name is always Params.CommonCfg.DefaultIndexName in current Milvus design as of today.
	indexName := Params.CommonCfg.DefaultIndexName

	// Retrieve index status and detailed index information.
	describeIndexReq := &milvuspb.DescribeIndexRequest{
		Base: &commonpb.MsgBase{
			MsgType: commonpb.MsgType_DescribeIndex,
		},
		CollectionName: collectionName,
		IndexName:      indexName,
	}
	indexDescriptionResp, err := c.DescribeIndex(ctx, describeIndexReq)
	if err != nil {
		return 0, err
	}
	log.Debug("got index description", zap.String("index_description", indexDescriptionResp.String()))

	// Check if the target index name exists.
	matchIndexID := int64(-1)
	foundIndexID := false
	for _, desc := range indexDescriptionResp.IndexDescriptions {
		if desc.IndexName == indexName {
			matchIndexID = desc.IndexID
			foundIndexID = true
			break
		}
	}
	if !foundIndexID {
		return 0, fmt.Errorf("no index is created")
	}
	log.Debug("found match index ID", zap.Int64("match index ID", matchIndexID))

	getIndexStatesRequest := &indexpb.GetIndexStatesRequest{
		IndexBuildIDs: make([]UniqueID, 0),
	}

	// Fetch index build IDs from segments.
	for _, segmentID := range allSegmentIDs {
		describeSegmentRequest := &milvuspb.DescribeSegmentRequest{
			Base: &commonpb.MsgBase{
				MsgType: commonpb.MsgType_DescribeSegment,
			},
			CollectionID: collectionID,
			SegmentID:    segmentID,
		}
		segmentDesc, err := c.DescribeSegment(ctx, describeSegmentRequest)
		if err != nil {
			log.Error("Failed to describe segment",
				zap.Int64("collection ID", collectionID),
				zap.Int64("segment ID", segmentID))
			return 0, err
		}
		if segmentDesc.IndexID == matchIndexID {
			if segmentDesc.EnableIndex {
				getIndexStatesRequest.IndexBuildIDs = append(getIndexStatesRequest.IndexBuildIDs, segmentDesc.BuildID)
			}
		}
	}
	log.Debug("proxy GetIndexState", zap.Int("# of IndexBuildIDs", len(getIndexStatesRequest.IndexBuildIDs)), zap.Error(err))

	if len(getIndexStatesRequest.IndexBuildIDs) == 0 {
		log.Info("empty index build IDs returned", zap.String("collection name", collectionName), zap.Int64("collection ID", collectionID))
		return 0, nil
	}
	states, err := c.CallGetIndexStatesService(ctx, getIndexStatesRequest.IndexBuildIDs)
	if err != nil {
		log.Error("failed to get index state in checkSegmentIndexStates", zap.Error(err))
		return 0, err
	}

	// Count the # of segments with finished index.
	ct := 0
	for _, s := range states {
		if s.State == commonpb.IndexState_Finished {
			ct++
		}
	}
	log.Info("segment indexing state checked",
		zap.Int("# of checked segment", len(states)),
		zap.Int("# of segments with complete index", ct),
		zap.String("collection name", collectionName),
		zap.Int64("collection ID", collectionID),
	)
	return ct, nil
}

<<<<<<< HEAD
// checkCompleteIndexLoop checks index build states for an import task's segments and bring these segments online when
// the criteria are met. checkCompleteIndexLoop does the check every CheckCompleteIndexInterval and exits if:
// (1) a certain percent of indices are built, (2) when context is done or (3) when the task is expired.
func (c *Core) checkCompleteIndexLoop(ctx context.Context, ti *datapb.ImportTaskInfo, colName string, segIDs []UniqueID) {
=======
// CheckCompleteIndexLoop checks index build states for an import task's segments and bring these segments online when
// the criteria are met. CheckCompleteIndexLoop does the check every CheckCompleteIndexInterval and exits if:
// (1) a certain percent of indices are built, (2) when context is done or (3) when the task is expired.
func (c *Core) CheckCompleteIndexLoop(ctx context.Context, ti *datapb.ImportTaskInfo, colName string, segIDs []UniqueID) {
>>>>>>> ad9a2217
	defer c.wg.Done()
	ticker := time.NewTicker(CheckCompleteIndexInterval)
	spent := time.Duration(time.Unix(time.Now().Unix()-ti.GetCreateTs(), 0).Nanosecond())
	log.Info("reporting task time left",
		zap.Int64("task ID", ti.GetId()),
		zap.Int64("minutes remaining", int64((TaskTimeLimit-spent).Minutes())))
	// TODO: Replace with real task time limit.
	expireTicker := time.NewTicker(TaskTimeLimit - spent)
	for {
		select {
		case <-c.ctx.Done():
<<<<<<< HEAD
			log.Info("(in loop)context done, exiting checkCompleteIndexLoop", zap.Int64("task ID", ti.GetId()))
=======
			log.Info("(in loop)context done, exiting CheckCompleteIndexLoop", zap.Int64("task ID", ti.GetId()))
>>>>>>> ad9a2217
			return
		case <-ticker.C:
			log.Info("(in loop)check segments' index states", zap.Int64("task ID", ti.GetId()))
			if ct, err := c.CountCompleteIndex(ctx, colName, ti.GetCollectionId(), segIDs); err == nil &&
				segmentsOnlineReady(ct, len(segIDs)) {
				log.Info("(in loop)segment indices are ready",
					zap.Int64("task ID", ti.GetId()),
					zap.Int("total # of segments", len(segIDs)),
					zap.Int("# of segments with index ready", ct))
				c.importManager.bringSegmentsOnline(ti)
				return
			}
		case <-expireTicker.C:
			log.Info("(in loop)task has expired, stop waiting for segment results", zap.Int64("task ID", ti.GetId()))
			return
		}

	}
}

// segmentsOnlineReady returns true if segments are ready to go up online (a.k.a. searchable).
func segmentsOnlineReady(idxBuilt, segCount int) bool {
	// Consider segments are ready when:
	// (1) all but up to 2 segments have indices ready, or
	// (2) over 85% of segments have indices ready.
	if segCount-idxBuilt <= 2 || float64(idxBuilt)/float64(segCount) > 0.85 {
		return true
	}
	return false
}<|MERGE_RESOLUTION|>--- conflicted
+++ resolved
@@ -2256,11 +2256,7 @@
 		zap.String("partition name", req.GetPartitionName()),
 		zap.Int("# of files = ", len(req.GetFiles())),
 	)
-<<<<<<< HEAD
 	resp := c.importManager.importJob(ctx, req, cID)
-=======
-	resp := c.importManager.importJob(req, cID)
->>>>>>> ad9a2217
 	return resp, nil
 }
 
@@ -2284,24 +2280,14 @@
 }
 
 // ReportImport reports import task state to RootCoord.
-<<<<<<< HEAD
 func (c *Core) ReportImport(ctx context.Context, ir *rootcoordpb.ImportResult) (*commonpb.Status, error) {
-=======
-func (c *Core) ReportImport(ctx context.Context, req *rootcoordpb.ImportResult) (*commonpb.Status, error) {
->>>>>>> ad9a2217
 	if code, ok := c.checkHealthy(); !ok {
 		return failStatus(commonpb.ErrorCode_UnexpectedError, "StateCode="+internalpb.StateCode_name[int32(code)]), nil
 	}
 
-<<<<<<< HEAD
 	log.Info("receive import state report", zap.Any("import result", ir.String()))
 	// Upon receiving ReportImport request, update the related task's state in task store.
 	ti, err := c.importManager.updateTaskState(ir)
-=======
-	log.Info("receive import state report")
-	// Upon receiving ReportImport request, update the related task's state in task store.
-	ti, err := c.importManager.updateTaskState(req)
->>>>>>> ad9a2217
 	if err != nil {
 		return &commonpb.Status{
 			ErrorCode: commonpb.ErrorCode_UpdateImportTaskFailure,
@@ -2448,17 +2434,10 @@
 	return ct, nil
 }
 
-<<<<<<< HEAD
 // checkCompleteIndexLoop checks index build states for an import task's segments and bring these segments online when
 // the criteria are met. checkCompleteIndexLoop does the check every CheckCompleteIndexInterval and exits if:
 // (1) a certain percent of indices are built, (2) when context is done or (3) when the task is expired.
 func (c *Core) checkCompleteIndexLoop(ctx context.Context, ti *datapb.ImportTaskInfo, colName string, segIDs []UniqueID) {
-=======
-// CheckCompleteIndexLoop checks index build states for an import task's segments and bring these segments online when
-// the criteria are met. CheckCompleteIndexLoop does the check every CheckCompleteIndexInterval and exits if:
-// (1) a certain percent of indices are built, (2) when context is done or (3) when the task is expired.
-func (c *Core) CheckCompleteIndexLoop(ctx context.Context, ti *datapb.ImportTaskInfo, colName string, segIDs []UniqueID) {
->>>>>>> ad9a2217
 	defer c.wg.Done()
 	ticker := time.NewTicker(CheckCompleteIndexInterval)
 	spent := time.Duration(time.Unix(time.Now().Unix()-ti.GetCreateTs(), 0).Nanosecond())
@@ -2470,11 +2449,7 @@
 	for {
 		select {
 		case <-c.ctx.Done():
-<<<<<<< HEAD
 			log.Info("(in loop)context done, exiting checkCompleteIndexLoop", zap.Int64("task ID", ti.GetId()))
-=======
-			log.Info("(in loop)context done, exiting CheckCompleteIndexLoop", zap.Int64("task ID", ti.GetId()))
->>>>>>> ad9a2217
 			return
 		case <-ticker.C:
 			log.Info("(in loop)check segments' index states", zap.Int64("task ID", ti.GetId()))
